{-# LANGUAGE FlexibleContexts      #-}
{-# LANGUAGE TypeSynonymInstances  #-}
{-# LANGUAGE FlexibleInstances     #-}
{-# LANGUAGE MultiParamTypeClasses #-}
{-# LANGUAGE TupleSections         #-}
{-# LANGUAGE OverloadedStrings     #-}

-- | This module has the functions that perform sort-checking, and related
-- operations on Fixpoint expressions and predicates.

module Language.Fixpoint.SortCheck  (
  -- * Sort Substitutions
    TVSubst
  , Env

  -- * Checking Well-Formedness
  , checkSorted
  , checkSortedReft
  , checkSortedReftFull
  , checkSortFull
  , pruneUnsortedReft

  -- * Sort inference
  , sortExpr, checkSortExpr

  -- * Unify
  , unifyFast
  , unify

  -- * Apply Substitution
  , apply

  -- * Exported Sorts
  , boolSort
  , strSort
  , elaborate

  -- * Predicates on Sorts
  , isFirstOrder
  , isMono
  ) where


import           Control.Monad
import           Control.Monad.Except      (MonadError(..))
import qualified Data.HashMap.Strict       as M
import qualified Data.List                 as L
import           Data.Maybe                (mapMaybe, fromMaybe)

import           Language.Fixpoint.Types.PrettyPrint
import           Language.Fixpoint.Misc
import           Language.Fixpoint.Types hiding (subst)
import           Language.Fixpoint.Types.Visitor (foldSort)
import           Language.Fixpoint.Smt.Theories (theoryEnv)
import           Text.PrettyPrint.HughesPJ
import           Text.Printf

-- import Debug.Trace

-------------------------------------------------------------------------
-- | Predicates on Sorts ------------------------------------------------
-------------------------------------------------------------------------

-------------------------------------------------------------------------
isFirstOrder :: Sort -> Bool
-------------------------------------------------------------------------
isFirstOrder (FAbs _ t)    = isFirstOrder t
isFirstOrder (FFunc s1 s2) = noFun s1 && isFirstOrder s2
isFirstOrder _             = True

noFun (FFunc _ _) = False
noFun (FAbs _ _)  = False
noFun _           = True

-------------------------------------------------------------------------
isMono :: Sort -> Bool
-------------------------------------------------------------------------
isMono             = null . foldSort fv []
  where
    fv vs (FVar i) = i : vs
    fv vs _        = vs

-------------------------------------------------------------------------
-- | Sort Inference       -----------------------------------------------
-------------------------------------------------------------------------

sortExpr :: SrcSpan -> SEnv Sort -> Expr -> Sort
sortExpr l γ e = case runCM0 $ checkExpr f e of
    Left msg -> die $ err l (d msg)
    Right s  -> s
  where
    f   = (`lookupSEnvWithDistance` γ)
    d m = vcat [ "sortExpr failed on expression:"
               , nest 4 (pprint e)
               , "with error:"
               , nest 4 (text m)]

checkSortExpr :: SEnv Sort -> Expr -> Maybe Sort
checkSortExpr γ e = case runCM0 $ checkExpr f e of
    Left _   -> Nothing
    Right s  -> Just s
  where
    f x  = case lookupSEnv x γ of
            Just z  -> Found z
            Nothing -> Alts []


elaborate :: SEnv Sort -> Expr -> Expr
elaborate γ e
  = case runCM0 $ elab f e of
      Left msg -> die $ err dummySpan (d msg)
      Right s  -> fst s
  where
    f   = (`lookupSEnvWithDistance` γ')
    γ'  = unionSEnv γ theoryEnv
    d m = vcat [ "elaborate failed on:"
               , nest 4 (pprint e)
               , "with error"
               , nest 4 (text m)    ]

-------------------------------------------------------------------------
-- | Checking Refinements -----------------------------------------------
-------------------------------------------------------------------------

-- | Types used throughout checker

type StateM = Int

newtype CheckM a = CM {runCM :: StateM -> (StateM, Either String a)}

type Env      = Symbol -> SESearch Sort

instance Monad CheckM where
  return x     = CM $ \i -> (i, Right x)
  (CM m) >>= f = CM $ \i -> case m i of
                             (j, Left s)  -> (j, Left s)
                             (j, Right x) -> runCM (f x) j


instance MonadError String CheckM where
  throwError s = CM $ \i -> (i, Left s)
  (CM m) `catchError` f = CM $ \i -> case m i of
                                      (j, Left s) -> runCM (f s) j
                                      (j, Right x) -> (j, Right x)

withError :: CheckM a -> String -> CheckM a
act `withError` e' = act `catchError` (\e -> throwError (e ++ "\n  because\n" ++ e'))

instance Functor CheckM where
  fmap f (CM m) = CM $ \i -> case m i of {(j, Left s) -> (j, Left s); (j, Right x) -> (j, Right $ f x)}

instance Applicative CheckM where
  pure x     = CM $ \i -> (i, Right x)
  (CM f) <*> (CM m) = CM $ \i -> case m i of
                             (j, Left s)  -> (j, Left s)
                             (_, Right x) -> case f i of
                                 (k, Left s)  -> (k, Left s)
                                 (k, Right g) -> (k, Right $ g x)

initCM = 42
runCM0 act = snd $ runCM act initCM

class Freshable a where
  fresh   :: CheckM a
  refresh :: a -> CheckM a
  refresh _ = fresh

instance Freshable Int where
  fresh = CM (\n -> (n+1, Right n))

instance Freshable [Int] where
  fresh   = mapM (const fresh) [0..]
  refresh = mapM refresh

-------------------------------------------------------------------------
-- | Checking Refinements -----------------------------------------------
-------------------------------------------------------------------------

checkSortedReft :: SEnv SortedReft -> [Symbol] -> SortedReft -> Maybe Doc
checkSortedReft env xs sr = applyNonNull Nothing oops unknowns
  where
    oops                  = Just . (text "Unknown symbols:" <+>) . toFix
    unknowns              = [ x | x <- syms sr, x `notElem` v : xs, not (x `memberSEnv` env)]
    Reft (v,_)            = sr_reft sr

checkSortedReftFull :: Checkable a => SEnv SortedReft -> a -> Maybe Doc
checkSortedReftFull γ t
  = case runCM0 $ check γ' t of
      Left e  -> Just (text e)
      Right _ -> Nothing
    where
      γ' = sr_sort <$> γ

checkSortFull :: Checkable a => SEnv SortedReft -> Sort -> a -> Maybe Doc
checkSortFull γ s t
  = case runCM0 $ checkSort γ' s t of
      Left e  -> Just (text e)
      Right _ -> Nothing
    where
      γ' = sr_sort <$> γ

checkSorted :: Checkable a => SEnv Sort -> a -> Maybe Doc
checkSorted γ t
  = case runCM0 $ check γ t of
      Left e   -> Just (text e)
      Right _  -> Nothing

pruneUnsortedReft :: SEnv Sort -> SortedReft -> SortedReft
pruneUnsortedReft γ (RR s (Reft (v, p))) = RR s (Reft (v, tx p))
  where
    tx   = pAnd . mapMaybe (checkPred' f) . conjuncts
    f    = (`lookupSEnvWithDistance` γ')
    γ'   = insertSEnv v s γ
    -- wmsg t r = "WARNING: prune unsorted reft:\n" ++ showFix r ++ "\n" ++ t

checkPred' f p = res -- traceFix ("checkPred: p = " ++ showFix p) $ res
  where
    res        = case runCM0 $ checkPred f p of
                   Left _err   -> {- trace (_wmsg _err p) -} Nothing
                   Right _  -> Just p

class Checkable a where
  check     :: SEnv Sort -> a -> CheckM ()
  checkSort :: SEnv Sort -> Sort -> a -> CheckM ()

  checkSort γ _ = check γ

instance Checkable Expr where
  check γ e = void $ checkExpr f e
   where f =  (`lookupSEnvWithDistance` γ)

  checkSort γ s e = void $ checkExpr f (ECst e s)
    where
      f           =  (`lookupSEnvWithDistance` γ)

instance Checkable SortedReft where
  check γ (RR s (Reft (v, ra))) = check γ' ra
   where
     γ' = insertSEnv v s γ

-------------------------------------------------------------------------
-- | Checking Expressions -----------------------------------------------
-------------------------------------------------------------------------

checkExpr                  :: Env -> Expr -> CheckM Sort

checkExpr _ (ESym _)       = return strSort
checkExpr _ (ECon (I _))   = return FInt
checkExpr _ (ECon (R _))   = return FReal
checkExpr _ (ECon (L _ s)) = return s
checkExpr f (EVar x)       = checkSym f x
checkExpr f (ENeg e)       = checkNeg f e
checkExpr f (EBin o e1 e2) = checkOp f e1 o e2
checkExpr f (EIte p e1 e2) = checkIte f p e1 e2
checkExpr f (ECst e t)     = checkCst f t e
checkExpr f (EApp g e)     = checkApp f Nothing g e
checkExpr f (PNot p)       = checkPred f p >> return boolSort
checkExpr f (PImp p p')    = mapM_ (checkPred f) [p, p'] >> return boolSort
checkExpr f (PIff p p')    = mapM_ (checkPred f) [p, p'] >> return boolSort
checkExpr f (PAnd ps)      = mapM_ (checkPred f) ps >> return boolSort
checkExpr f (POr ps)       = mapM_ (checkPred f) ps >> return boolSort
checkExpr f (PAtom r e e') = checkRel f r e e' >> return boolSort
checkExpr _ (PKVar {})     = return boolSort
checkExpr _ PGrad          = return boolSort

checkExpr f (PAll  bs e )  = checkExpr (addEnv f bs) e
checkExpr f (PExist bs e)  = checkExpr (addEnv f bs) e
checkExpr f (ELam (x,t) e) = FFunc t <$> checkExpr (addEnv f [(x,t)]) e
checkExpr _ (ETApp _ _)    = error "SortCheck.checkExpr: TODO: implement ETApp"
checkExpr _ (ETAbs _ _)    = error "SortCheck.checkExpr: TODO: implement ETAbs"

addEnv :: Eq a => (a -> SESearch b) -> [(a, b)] -> a -> SESearch b
addEnv f bs x
  = case L.lookup x bs of
      Just s  -> Found s
      Nothing -> f x

--------------------------------------------------------------------------------
-- | Elaborate expressions with types to make polymorphic instantiation explicit.
--------------------------------------------------------------------------------
elab :: Env -> Expr -> CheckM (Expr, Sort)
--------------------------------------------------------------------------------
elab f e@(EBin o e1 e2) = do
  (e1', s1) <- elab f e1
  (e2', s2) <- elab f e2
  s         <- checkExpr f e
  return (EBin o (ECst e1' s1) (ECst e2' s2), s)

elab f (EApp e1@(EApp _ _) e2) = do
  (e1', _, e2', s2, s) <- elabEApp f e1 e2
  return (EApp e1' (ECst e2' s2), s)

elab f (EApp e1 e2) = do
  (e1', s1, e2', s2, s) <- elabEApp f e1 e2
  return (EApp (ECst e1' s1) (ECst e2' s2), s)

elab _ e@(ESym _) =
  return (e, strSort)

elab _ e@(ECon (I _)) =
  return (e, FInt)

elab _ e@(ECon (R _)) =
  return (e, FReal)

elab _ e@(ECon (L _ s)) =
  return (e, s)

elab _ e@(PKVar _ _) =
  return (e, boolSort)

elab _ e@PGrad =
  return (e, boolSort)

elab f e@(EVar x) =
  (e,) <$> checkSym f x

elab f (ENeg e) = do
  (e', s) <- elab f e
  return (ENeg e', s)

elab f (EIte p e1 e2) = do
  (p', _)  <- elab f p
  (e1', _) <- elab f e1
  (e2', _) <- elab f e2
  s <- checkIte f p e1 e2
  return (EIte p' e1' e2', s)

elab f (ECst e t) = do
  (e', _) <- elab f e
  return (ECst e' t, t)

elab f (PNot p) = do
  (e', _) <- elab f p
  return (PNot e', boolSort)

elab f (PImp p1 p2) = do
  (p1', _) <- elab f p1
  (p2', _) <- elab f p2
  return (PImp p1' p2', boolSort)

elab f (PIff p1 p2) = do
  (p1', _) <- elab f p1
  (p2', _) <- elab f p2
  return (PIff p1' p2', boolSort)

elab f (PAnd ps) = do
  ps' <- mapM (elab f) ps
  return (PAnd (fst <$> ps'), boolSort)

elab f (POr ps) = do
  ps' <- mapM (elab f) ps
  return (POr (fst <$> ps'), boolSort)

elab f e@(PAtom Eq e1 e2) = do
  t1        <- checkExpr f e1
  t2        <- checkExpr f e2
  (t1',t2') <- unite f  t1 t2 `withError` (errElabExpr e)
  e1'       <- elabAs f t1' e1
  e2'       <- elabAs f t2' e2
  return (PAtom Eq (ECst e1' t1') (ECst e2' t2'), boolSort)

elab f (PAtom r e1 e2) = do
  (e1', _) <- elab f e1
  (e2', _) <- elab f e2
  return (PAtom r e1' e2', boolSort)

elab f (PExist bs e) = do
  (e', s) <- elab (addEnv f bs) e
  return (PExist bs e', s)

elab f (PAll bs e) = do
  (e', s) <- elab (addEnv f bs) e
  return (PAll bs e', s)

elab f (ELam (x,t) e) = do
  (e', s) <- elab (addEnv f [(x,t)]) e
  return (ELam (x,t) (ECst e' s), FFunc t s)

elab _ (ETApp _ _) =
  error "SortCheck.elab: TODO: implement ETApp"
elab _ (ETAbs _ _) =
  error "SortCheck.elab: TODO: implement ETAbs"

elabAs :: Env -> Sort -> Expr -> CheckM Expr
elabAs f t e@(EApp {}) = elabAppAs f t g es where (g, es) = splitEApp e
elabAs f _ e           = fst <$> elab f e

elabAppAs :: Env -> Sort -> Expr -> [Expr] -> CheckM Expr
elabAppAs f t g es = do
  gT    <- generalize =<< checkExpr f g
  eTs   <- mapM (checkExpr f) es
  gTios <- sortFunction (length es) gT
  su    <- unifys f (snd gTios : fst gTios) (t:eTs)
  let tg = apply su gT
  g'    <- elabAs f tg g
  let ts = apply su <$> eTs
  es'   <- zipWithM (elabAs f) ts es
  return $ eApps (ECst g' tg) (zipWith ECst es' ts)

elabEApp  :: Env -> Expr -> Expr -> CheckM (Expr, Sort, Expr, Sort, Sort)
elabEApp f e1 e2 = do
  (e1', s1) <- elab f e1
  (e2', s2) <- elab f e2
  s         <- elabAppSort f s1 s2
  return (e1', s1, e2', s2, s)

unite :: Env -> Sort -> Sort -> CheckM (Sort, Sort)
unite f t1 t2 = do
  su <- unifys f [t1] [t2]
  return (apply su t1, apply su t2)


-- | Helper for checking symbol occurrences
checkSym :: Env -> Symbol -> CheckM Sort
checkSym f x
  = case f x of
     Found s -> return s
     Alts xs -> throwError $ errUnboundAlts x xs

-- | Helper for checking if-then-else expressions
checkIte :: Env -> Expr -> Expr -> Expr -> CheckM Sort
checkIte f p e1 e2
  = do checkPred f p
       t1 <- checkExpr f e1
       t2 <- checkExpr f e2
       ((`apply` t1) <$> unifys f [t1] [t2]) `withError` (errIte e1 e2 t1 t2)

-- | Helper for checking cast expressions
checkCst :: Env -> Sort -> Expr -> CheckM Sort
checkCst f t (EApp g e)
  = checkApp f (Just t) g e
checkCst f t e
  = do t' <- checkExpr f e
       ((`apply` t) <$> unifys f [t] [t']) `withError` (errCast e t' t)

elabAppSort :: Env -> Sort -> Sort -> CheckM Sort
elabAppSort f s1 s2 =
  do s1' <- generalize s1
     case s1' of
        FFunc sx s -> do θ <- unifys f [sx] [s2]
                         return $ apply θ s
        _ -> errorstar "Foo"

checkApp :: Env -> Maybe Sort -> Expr -> Expr -> CheckM Sort
checkApp f to g es
  = snd <$> checkApp' f to g es

checkExprAs :: Env -> Sort -> Expr -> CheckM Sort
checkExprAs f t (EApp g e)
  = checkApp f (Just t) g e
checkExprAs f t e
  = do t' <- checkExpr f e
       θ  <- unifys f [t'] [t]
       return $ apply θ t

-- | Helper for checking uninterpreted function applications
checkApp' :: Env -> Maybe Sort -> Expr -> Expr -> CheckM (TVSubst, Sort)
checkApp' f to g' e
  = do gt           <- checkExpr f g
       gt'          <- generalize gt
       (its, ot)    <- sortFunction (length es) gt'
       ets          <- mapM (checkExpr f) es
       θ            <- unifys f its ets
       let t         = apply θ ot
       case to of
         Nothing    -> return (θ, t)
         Just t'    -> do θ' <- unifyMany f θ [t] [t']
                          let ts = apply θ' <$> ets
                          _ <- zipWithM (checkExprAs f) ts es
                          return (θ', apply θ' t)
  where
    (g, es) = splitEApp $ EApp g' e

-- | Helper for checking binary (numeric) operations
checkNeg :: Env -> Expr -> CheckM Sort
checkNeg f e = do
  t <- checkExpr f e
  case t of
   FReal    -> return FReal
   FInt     -> return FInt
   (FObj l) -> checkNumeric f l >> return t
   _        -> throwError $ printf "Operand has non-numeric type %s in %s"
                            (showFix t) (showFix e)

checkOp :: Env -> Expr -> Bop -> Expr -> CheckM Sort
checkOp f e1 o e2
  = do t1 <- checkExpr f e1
       t2 <- checkExpr f e2
       checkOpTy f (EBin o e1 e2) t1 t2

<<<<<<< HEAD
checkOpTy :: (PPrint a) => Env -> a -> Sort -> Sort -> CheckM Sort
checkOpTy _ _ FReal FReal
  = return FReal

=======
checkOpTy :: PPrint a => Env -> a -> Sort -> Sort -> CheckM Sort
>>>>>>> dec876c7
checkOpTy _ _ FInt FInt
  = return FInt

checkOpTy _ _ FReal FReal
  = return FReal
-- Coercing int to real is somewhat suspicious, but z3 seems
-- to be ok with it
checkOpTy _ _ FInt  FReal
  = return FReal
checkOpTy _ _ FReal FInt
  = return FReal

checkOpTy f _ t@(FObj l) (FObj l')
  | l == l'
  = checkNumeric f l >> return t

checkOpTy _ e t t'
  = throwError $ errOp e t t'

checkFractional :: Env -> Symbol -> CheckM ()
checkFractional f l
  = do t <- checkSym f l
       unless (t == FFrac) (throwError $ errNonFractional l)
       return ()

checkNumeric :: Env -> Symbol -> CheckM ()
checkNumeric f l
  = do t <- checkSym f l
       unless (t == FNum || t == FFrac) (throwError $ errNonNumeric l)
       return ()

-------------------------------------------------------------------------
-- | Checking Predicates ------------------------------------------------
-------------------------------------------------------------------------

checkPred                  :: Env -> Expr -> CheckM ()
checkPred f e = checkExpr f e >>= checkBoolSort e

checkBoolSort :: Expr -> Sort -> CheckM ()
checkBoolSort e s
 | s == boolSort = return ()
 | otherwise     = throwError $ errBoolSort e s


-- | Checking Relations
checkRel :: Env -> Brel -> Expr -> Expr -> CheckM ()
checkRel f Eq e1 e2                = do t1 <- checkExpr f e1
                                        t2 <- checkExpr f e2
                                        su <- (unifys f [t1] [t2]) `withError` (errRel e t1 t2)
                                        _  <- checkExprAs f (apply su t1) e1
                                        _  <- checkExprAs f (apply su t2) e2
                                        checkRelTy f e Eq t1 t2
                                     where
                                        e = PAtom Eq e1 e2
checkRel f r  e1 e2                = do t1 <- checkExpr f e1
                                        t2 <- checkExpr f e2
                                        checkRelTy f (PAtom r e1 e2) r t1 t2

checkRelTy :: (Fixpoint a, PPrint a) => Env -> a -> Brel -> Sort -> Sort -> CheckM ()
checkRelTy f _ _ (FObj l) (FObj l') | l /= l'
  = (checkNumeric f l >> checkNumeric f l') `withError` (errNonNumerics l l')
checkRelTy f _ _ FInt (FObj l)     = checkNumeric f l `withError` (errNonNumeric l)
checkRelTy f _ _ (FObj l) FInt     = checkNumeric f l `withError` (errNonNumeric l)
checkRelTy _ _ _ FReal FReal       = return ()
<<<<<<< HEAD
checkRelTy f _ _ FReal (FObj l)    = checkFractional f l `withError` (errNonFractional l)
checkRelTy f _ _ (FObj l) FReal    = checkFractional f l `withError` (errNonFractional l)
=======
checkRelTy _ _ _ FInt  FReal       = return ()
checkRelTy _ _ _ FReal FInt        = return ()
checkRelTy f _ _ FReal (FObj l)    = checkFractional f l `catchError` (\_ -> throwError $ errNonFractional l)
checkRelTy f _ _ (FObj l) FReal    = checkFractional f l `catchError` (\_ -> throwError $ errNonFractional l)
>>>>>>> dec876c7

checkRelTy _ e Eq t1 t2
  | t1 == boolSort ||
    t2 == boolSort                 = throwError $ errRel e t1 t2
checkRelTy _ e Ne t1 t2
  | t1 == boolSort ||
    t2 == boolSort                 = throwError $ errRel e t1 t2
checkRelTy f e Eq t1 t2            = void (unifys f [t1] [t2] `withError` (errRel e t1 t2))
checkRelTy f e Ne t1 t2            = void (unifys f [t1] [t2] `withError` (errRel e t1 t2))

checkRelTy _ _ Ueq _ _             = return ()
checkRelTy _ _ Une _ _             = return ()
checkRelTy _ e _  t1 t2            = unless (t1 == t2)                 (throwError $ errRel e t1 t2)

-------------------------------------------------------------------------
-- | Sort Unification
-------------------------------------------------------------------------
unify :: Env -> Sort -> Sort -> Maybe TVSubst
-------------------------------------------------------------------------
unify f t1 t2
  = case runCM0 $ unify1 f emptySubst t1 t2 of
      Left _   -> Nothing
      Right su -> Just su


-------------------------------------------------------------------------
-- | Fast Unification; `unifyFast True` is just equality
-------------------------------------------------------------------------
unifyFast :: Bool -> Env -> Sort -> Sort -> Maybe TVSubst
-------------------------------------------------------------------------
unifyFast False f = unify f
unifyFast True  _ = uMono
  where
    uMono t1 t2
     | t1 == t2   = Just emptySubst
     | otherwise  = Nothing

-------------------------------------------------------------------------
unifys :: Env -> [Sort] -> [Sort] -> CheckM TVSubst
-------------------------------------------------------------------------
unifys f = unifyMany f emptySubst

unifyMany :: Env -> TVSubst -> [Sort] -> [Sort] -> CheckM TVSubst
unifyMany f θ ts ts'
  | length ts == length ts' = foldM (uncurry . unify1 f) θ $ zip ts ts'
  | otherwise               = throwError $ errUnifyMany ts ts'


unify1 :: Env -> TVSubst -> Sort -> Sort -> CheckM TVSubst
unify1 f θ (FVar i) t
  = unifyVar f θ i t
unify1 f θ t (FVar i)
  = unifyVar f θ i t
unify1 f θ (FApp t1 t2) (FApp t1' t2')
  = unifyMany f θ [t1, t2] [t1', t2']
unify1 _ θ (FTC l1) (FTC l2)
  | isListTC l1 && isListTC l2
  = return θ
unify1 f θ t1@(FAbs _ _) t2 = do
  t1'<- generalize t1
  unifyMany f θ [t1'] [t2]
unify1 f θ t1 t2@(FAbs _ _) = do
  t2' <- generalize t2
  unifyMany f θ [t1] [t2']

unify1 f θ t@(FObj l) FInt = do
  checkNumeric f l `withError` (errUnify t FInt)
  return θ

unify1 f θ FInt t@(FObj l) = do
  checkNumeric f l `withError` (errUnify FInt t)
  return θ

<<<<<<< HEAD
unify1 f θ (FFunc t1 t2) (FFunc t1' t2') = do
=======
unify1 _ θ FInt  FReal = return θ
unify1 _ θ FReal FInt  = return θ

unify1 f θ (FFunc t1 t2) (FFunc t1' t2') = do 
>>>>>>> dec876c7
  unifyMany f θ [t1, t2] [t1', t2']

unify1 _ θ t1 t2
  | t1 == t2
  = return θ
  | otherwise
  = throwError $ errUnify t1 t2

subst :: (Int, Sort) -> Sort -> Sort
subst (j,tj) t@(FVar i)
  | i == j    = tj
  | otherwise = t
subst su (FApp t1 t2)  = FApp (subst su t1) (subst su t2)
subst _  (FTC l)       = FTC l
subst su (FFunc t1 t2) = FFunc (subst su t1) (subst su t2)
subst (j,tj) (FAbs i t)
  | i == j    = FAbs i t
  | otherwise = FAbs i $ subst (j,tj) t
subst _  s             = s


generalize :: Sort -> CheckM Sort
generalize (FAbs i t) = do
  v      <- refresh 0
  let sub = (i, FVar v)
  subst sub <$> generalize t
generalize t =
  return t

unifyVar :: Env -> TVSubst -> Int -> Sort -> CheckM TVSubst
unifyVar _ θ i t@(FVar j)
  = case lookupVar i θ of
      Just t'       -> if t == t' then return θ else return $ updateVar j t' θ
      Nothing       -> return $ updateVar i t θ

unifyVar f θ i t
  = case lookupVar i θ of
      Just (FVar j) -> return $ updateVar i t $ updateVar j t θ
      Just t'       -> if t == t' then return θ else unify1 f θ t t'
      Nothing       -> return $ updateVar i t θ

-------------------------------------------------------------------------
-- | Applying a Type Substitution ---------------------------------------
-------------------------------------------------------------------------
apply :: TVSubst -> Sort -> Sort
-------------------------------------------------------------------------
apply θ          = sortMap f
  where
    f t@(FVar i) = fromMaybe t (lookupVar i θ)
    f t          = t

-------------------------------------------------------------------------
sortMap :: (Sort -> Sort) -> Sort -> Sort
-------------------------------------------------------------------------
sortMap f (FAbs i t)    = FAbs i (sortMap f t)
sortMap f (FFunc t1 t2) = FFunc (sortMap f t1) (sortMap f t2)
sortMap f (FApp t1 t2)  = FApp  (sortMap f t1) (sortMap f t2)
sortMap f t             = f t

------------------------------------------------------------------------
-- | Deconstruct a function-sort ---------------------------------------
------------------------------------------------------------------------

sortFunction :: Int -> Sort -> CheckM ([Sort], Sort)
sortFunction i t
  = case functionSort t of
     Nothing          -> throwError $ errNonFunction i t
     Just (_, ts, t') -> if length ts < i
                          then throwError $ errNonFunction i t
                          else let (its, ots) = splitAt i ts
                               in return (its, foldl FFunc t' ots)

------------------------------------------------------------------------
-- | API for manipulating Sort Substitutions ---------------------------
------------------------------------------------------------------------

newtype TVSubst = Th (M.HashMap Int Sort) deriving (Show)

lookupVar :: Int -> TVSubst -> Maybe Sort
lookupVar i (Th m)   = M.lookup i m

updateVar :: Int -> Sort -> TVSubst -> TVSubst
updateVar i t (Th m) = Th (M.insert i t m)

emptySubst :: TVSubst
emptySubst = Th M.empty

-------------------------------------------------------------------------
-- | Error messages -----------------------------------------------------
-------------------------------------------------------------------------

errElabExpr e        = printf "Elaborate fails on %s" (showpp e)

errUnify t1 t2       = printf "Cannot unify %s with %s" (showpp t1) (showpp t2)

errUnifyMany ts ts'  = printf "Cannot unify types with different cardinalities %s and %s"
                         (showpp ts) (showpp ts')
errRel e t1 t2       = printf "Invalid Relation %s with operand types %s and %s"
                         (showpp e) (showpp t1) (showpp t2)
errOp e t t'
  | t == t'          = printf "Operands have non-numeric types %s in %s"
                         (showpp t) (showpp e)
  | otherwise        = printf "Operands have different types %s and %s in %s"
                         (showpp t) (showpp t') (showpp e)
errIte e1 e2 t1 t2   = printf "Mismatched branches in Ite: then %s : %s, else %s : %s"
                         (showpp e1) (showpp t1) (showpp e2) (showpp t2)
errCast e t' t       = printf "Cannot cast %s of sort %s to incompatible sort %s"
                         (showpp e) (showpp t') (showpp t)
errUnboundAlts x xs  = printf "Unbound Symbol %s\n Perhaps you meant: %s"
                        (showpp x)
                        (foldr1 (\w s -> w ++ ", " ++ s) (showpp <$> xs))
errNonFunction i t   = printf "Sort %s is not a function with at least %s arguments" (showpp t) (showpp i)
errNonNumeric  l     = printf "FObj sort %s is not numeric" (showpp l)
errNonNumerics l l'  = printf "FObj sort %s and %s are different and not numeric" (showpp l) (showpp l')
errNonFractional  l  = printf "FObj sort %s is not fractional" (showpp l)
errBoolSort     e s  = printf "Expressions %s should have bool sort, but has %s" (showpp e) (showpp s)<|MERGE_RESOLUTION|>--- conflicted
+++ resolved
@@ -489,14 +489,8 @@
        t2 <- checkExpr f e2
        checkOpTy f (EBin o e1 e2) t1 t2
 
-<<<<<<< HEAD
-checkOpTy :: (PPrint a) => Env -> a -> Sort -> Sort -> CheckM Sort
-checkOpTy _ _ FReal FReal
-  = return FReal
-
-=======
+
 checkOpTy :: PPrint a => Env -> a -> Sort -> Sort -> CheckM Sort
->>>>>>> dec876c7
 checkOpTy _ _ FInt FInt
   = return FInt
 
@@ -561,15 +555,10 @@
 checkRelTy f _ _ FInt (FObj l)     = checkNumeric f l `withError` (errNonNumeric l)
 checkRelTy f _ _ (FObj l) FInt     = checkNumeric f l `withError` (errNonNumeric l)
 checkRelTy _ _ _ FReal FReal       = return ()
-<<<<<<< HEAD
+checkRelTy _ _ _ FInt  FReal       = return ()
+checkRelTy _ _ _ FReal FInt        = return ()
 checkRelTy f _ _ FReal (FObj l)    = checkFractional f l `withError` (errNonFractional l)
 checkRelTy f _ _ (FObj l) FReal    = checkFractional f l `withError` (errNonFractional l)
-=======
-checkRelTy _ _ _ FInt  FReal       = return ()
-checkRelTy _ _ _ FReal FInt        = return ()
-checkRelTy f _ _ FReal (FObj l)    = checkFractional f l `catchError` (\_ -> throwError $ errNonFractional l)
-checkRelTy f _ _ (FObj l) FReal    = checkFractional f l `catchError` (\_ -> throwError $ errNonFractional l)
->>>>>>> dec876c7
 
 checkRelTy _ e Eq t1 t2
   | t1 == boolSort ||
@@ -643,14 +632,11 @@
   checkNumeric f l `withError` (errUnify FInt t)
   return θ
 
-<<<<<<< HEAD
-unify1 f θ (FFunc t1 t2) (FFunc t1' t2') = do
-=======
 unify1 _ θ FInt  FReal = return θ
+
 unify1 _ θ FReal FInt  = return θ
 
 unify1 f θ (FFunc t1 t2) (FFunc t1' t2') = do 
->>>>>>> dec876c7
   unifyMany f θ [t1, t2] [t1', t2']
 
 unify1 _ θ t1 t2
