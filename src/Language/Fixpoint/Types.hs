--- conflicted
+++ resolved
@@ -1681,55 +1681,6 @@
 litPrefix    :: Text
 litPrefix    = "lit" `T.snoc` symSepName
 
-<<<<<<< HEAD
-class SymConsts a where
-  symConsts :: a -> [SymConst]
-
-instance (SymConsts (c a)) => SymConsts (GInfo c a) where
-  symConsts fi = sortNub $ csLits ++ bsLits ++ qsLits
-    where
-      csLits   = concatMap symConsts                   $ M.elems  $  cm    fi
-      bsLits   = concatMap (symConsts . snd) $ M.elems $ beBinds $  bs    fi
-      qsLits   = concatMap symConsts $                   q_body  <$> quals fi
-
-instance SymConsts (SubC a) where
-  symConsts c  = symConsts (slhs c) ++
-                 symConsts (srhs c)
-
-instance SymConsts (SimpC a) where
-  symConsts c  = symConsts (crhs c)
-
-instance SymConsts SortedReft where
-  symConsts = symConsts . sr_reft
-
-instance SymConsts Reft where
-  symConsts (Reft (_, ra)) = symConsts ra
-
-instance SymConsts Refa where
-  symConsts (Refa p)           = symConsts p
-
-instance SymConsts Expr where
-  symConsts (ESym c)       = [c]
-  symConsts (EApp _ es)    = concatMap symConsts es
-  symConsts (ENeg e)       = symConsts e
-  symConsts (EBin _ e e')  = concatMap symConsts [e, e']
-  symConsts (EIte p e e')  = symConsts p ++ concatMap symConsts [e, e']
-  symConsts (ECst e _)     = symConsts e
-  symConsts _              = []
-
-instance SymConsts Pred where
-  symConsts (PNot p)           = symConsts p
-  symConsts (PAnd ps)          = concatMap symConsts ps
-  symConsts (POr ps)           = concatMap symConsts ps
-  symConsts (PImp p q)         = concatMap symConsts [p, q]
-  symConsts (PIff p q)         = concatMap symConsts [p, q]
-  symConsts (PAll _ p)         = symConsts p
-  symConsts (PBexp e)          = symConsts e
-  symConsts (PAtom _ e e')     = concatMap symConsts [e, e']
-  symConsts (PKVar _ (Su xes)) = concatMap symConsts $ M.elems xes
-  symConsts _                  = []
-
-=======
 -- class SymConsts a where
   -- symConsts :: a -> [SymConst]
 --
@@ -1774,10 +1725,10 @@
   -- symConsts (PAll _ p)         = symConsts p
   -- symConsts (PBexp e)          = symConsts e
   -- symConsts (PAtom _ e e')     = concatMap symConsts [e, e']
-  -- symConsts (PKVar _ (Su xes)) = concatMap symConsts $ snd <$> xes
+  -- symConsts (PKVar _ (Su xes)) = concatMap symConsts $ M.elems xes
   -- symConsts _                  = []
 --
->>>>>>> e415b354
+
 ---------------------------------------------------------------
 -- | Edit Distance --------------------------------------------
 ---------------------------------------------------------------
