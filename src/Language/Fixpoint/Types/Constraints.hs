--- conflicted
+++ resolved
@@ -360,9 +360,7 @@
 ------------------------------------------------------------------------
 -- | Constructing Queries
 ------------------------------------------------------------------------
-<<<<<<< HEAD
 fi cs ws binds ls ks qs bi fn aHO aHOq
-=======
 fi :: [SubC a]
    -> [WfC a]
    -> BindEnv
@@ -372,9 +370,8 @@
    -> M.HashMap BindId a
    -> FilePath
    -> Bool
+   -> Bool 
    -> GInfo SubC a
-fi cs ws binds ls ks qs bi fn aHO
->>>>>>> 527c73e8
   = FI { cm       = M.fromList $ addIds cs
        , ws       = M.fromListWith err [(k, w) | w <- ws, let (_, _, k) = wrft w]
        , bs       = binds
