{-# LANGUAGE TupleSections              #-}
{-# LANGUAGE DeriveDataTypeable         #-}
{-# LANGUAGE DeriveGeneric              #-}
{-# LANGUAGE FlexibleContexts           #-}
{-# LANGUAGE FlexibleInstances          #-}
{-# LANGUAGE NoMonomorphismRestriction  #-}
{-# LANGUAGE OverloadedStrings          #-}
{-# LANGUAGE UndecidableInstances       #-}
{-# LANGUAGE MultiParamTypeClasses      #-}
{-# LANGUAGE GADTs                      #-}

-- | This module contains the data types, operations and
--   serialization functions for representing Fixpoint's
--   implication (i.e. subtyping) and well-formedness
--   constraints in Haskell. The actual constraint
--   solving is done by the `fixpoint.native` which
--   is written in Ocaml.

module Language.Fixpoint.Types.Sorts (

  -- * Embedding to Fixpoint Types
    Sort (..)

  , Sub (..)
  , FTycon, TCEmb
  , sortFTycon
  , intFTyCon
  , boolFTyCon
  , realFTyCon
  , numFTyCon
  , strFTyCon
  , setFTyCon
  , mapFTyCon -- TODO: hide these

<<<<<<< HEAD
  , basicSorts, intSort, realSort, boolSort, strSort, funcSort
  , setSort, bitVecSort, mapSort, charSort
=======
  , basicSorts, intSort, realSort, boolSort, charSort, strSort, funcSort
  , setSort, bitVecSort, mapSort
>>>>>>> 24b07287
  , listFTyCon
  , isListTC
  , sizeBv
  , isFirstOrder
  , mappendFTC
  , fTyconSymbol, symbolFTycon, fTyconSort, symbolNumInfoFTyCon
  , fTyconSelfSort
  , fApp
  , fAppTC
  , fObj
  , unFApp
  , unAbs

  , sortSubst
  , functionSort
  , mkFFunc
  , bkFFunc

  , isNumeric, isReal, isString, isPolyInst

  -- * User-defined ADTs
  , DataField (..)
  , DataCtor (..)
  , DataDecl (..)

  ) where

import qualified Data.Binary as B
import           Data.Generics             (Data)
import           Data.Typeable             (Typeable)
import           GHC.Generics              (Generic)

import           Data.Monoid               ()
import           Data.Hashable
import           Data.List                 (foldl')
import           Control.DeepSeq
import           Data.Maybe                (fromMaybe)
import           Language.Fixpoint.Types.Names
import           Language.Fixpoint.Types.PrettyPrint
import           Language.Fixpoint.Types.Spans
import           Language.Fixpoint.Misc
import           Text.PrettyPrint.HughesPJ
import qualified Data.HashMap.Strict       as M


data FTycon   = TC LocSymbol TCInfo deriving (Ord, Show, Data, Typeable, Generic)
type TCEmb a  = M.HashMap a Sort -- FTycon

-- instance Show FTycon where
--   show (TC s _) = show (val s)

instance Symbolic FTycon where
  symbol (TC s _) = symbol s

instance Eq FTycon where
  (TC s _) == (TC s' _) = val s == val s'

data TCInfo = TCInfo { tc_isNum :: Bool, tc_isReal :: Bool, tc_isString :: Bool }
  deriving (Eq, Ord, Show, Data, Typeable, Generic)

mappendFTC :: FTycon -> FTycon -> FTycon
mappendFTC (TC x i1) (TC _ i2) = TC x (mappend i1 i2)

instance Monoid TCInfo where
  mempty                                          = TCInfo defNumInfo defRealInfo defStrInfo
  mappend (TCInfo i1 i2 i3)  (TCInfo i1' i2' i3') = TCInfo (i1 || i1') (i2 || i2') (i3 || i3')

defTcInfo, numTcInfo, realTcInfo, strTcInfo :: TCInfo
defTcInfo  = TCInfo defNumInfo defRealInfo defStrInfo
numTcInfo  = TCInfo True       defRealInfo defStrInfo
realTcInfo = TCInfo True       True        defStrInfo
strTcInfo  = TCInfo defNumInfo defRealInfo True

defNumInfo, defRealInfo, defStrInfo :: Bool
defNumInfo  = False
defRealInfo = False
defStrInfo  = False

charFTyCon, intFTyCon, boolFTyCon, realFTyCon, funcFTyCon, numFTyCon :: FTycon
strFTyCon, listFTyCon, mapFTyCon, setFTyCon :: FTycon
intFTyCon  = TC (dummyLoc "int"      ) numTcInfo
boolFTyCon = TC (dummyLoc "bool"     ) defTcInfo
realFTyCon = TC (dummyLoc "real"     ) realTcInfo
numFTyCon  = TC (dummyLoc "num"      ) numTcInfo
funcFTyCon = TC (dummyLoc "function" ) defTcInfo
strFTyCon  = TC (dummyLoc strConName ) strTcInfo
listFTyCon = TC (dummyLoc listConName) defTcInfo
charFTyCon = TC (dummyLoc charConName) defTcInfo
setFTyCon  = TC (dummyLoc setConName ) defTcInfo
mapFTyCon  = TC (dummyLoc mapConName ) defTcInfo

isListConName :: LocSymbol -> Bool
isListConName x = c == listConName || c == listLConName --"List"
  where
    c           = val x

isListTC :: FTycon -> Bool
isListTC (TC z _) = isListConName z

sizeBv :: FTycon -> Maybe Int
sizeBv tc
  | s == size32Name = Just 32
  | s == size64Name = Just 64
  | otherwise       = Nothing
  where
    s               = val $ fTyconSymbol tc

fTyconSymbol :: FTycon -> Located Symbol
fTyconSymbol (TC s _) = s

symbolNumInfoFTyCon :: LocSymbol -> Bool -> Bool -> FTycon
symbolNumInfoFTyCon c isNum isReal
  | isListConName c
  = TC (fmap (const listConName) c) tcinfo
  | otherwise
  = TC c tcinfo
  where
    tcinfo = defTcInfo{tc_isNum = isNum, tc_isReal = isReal}



symbolFTycon :: LocSymbol -> FTycon
symbolFTycon c = symbolNumInfoFTyCon c defNumInfo defRealInfo

fApp :: Sort -> [Sort] -> Sort
fApp = foldl' FApp

fAppTC :: FTycon -> [Sort] -> Sort
fAppTC = fApp . fTyconSort

fTyconSelfSort :: FTycon -> Int -> Sort
fTyconSelfSort c n = fAppTC c [FVar i | i <- [0..(n - 1)]]

-- | fApp' (FApp (FApp "Map" key) val) ===> ["Map", key, val]
--   That is, `fApp'` is used to split a type application into
--   the FTyCon and its args.

unFApp :: Sort -> ListNE Sort
unFApp = go []
  where
    go acc (FApp t1 t2) = go (t2 : acc) t1
    go acc t            = t : acc

unAbs :: Sort -> Sort
unAbs (FAbs _ s) = unAbs s
unAbs s          = s

fObj :: LocSymbol -> Sort
fObj = fTyconSort . (`TC` defTcInfo)

sortFTycon :: Sort -> Maybe FTycon
sortFTycon FInt    = Just intFTyCon
sortFTycon FReal   = Just realFTyCon
sortFTycon FNum    = Just numFTyCon
sortFTycon (FTC c) = Just c
sortFTycon _       = Nothing


functionSort :: Sort -> Maybe ([Int], [Sort], Sort)
functionSort s
  | null is && null ss
  = Nothing
  | otherwise
  = Just (is, ss, r)
  where
    (is, ss, r)            = go [] [] s
    go vs ss (FAbs i t)    = go (i:vs) ss t
    go vs ss (FFunc s1 s2) = go vs (s1:ss) s2
    go vs ss t             = (reverse vs, reverse ss, t)

--------------------------------------------------------------------------------
-- | Sorts ---------------------------------------------------------------------
--------------------------------------------------------------------------------
data Sort = FInt
          | FReal
          | FNum                 -- ^ numeric kind for Num tyvars
          | FFrac                -- ^ numeric kind for Fractional tyvars
          | FObj  !Symbol        -- ^ uninterpreted type
          | FVar  !Int           -- ^ fixpoint type variable
          | FFunc !Sort !Sort    -- ^ function
          | FAbs  !Int !Sort     -- ^ type-abstraction
          | FTC   !FTycon
          | FApp  !Sort !Sort    -- ^ constructed type
            deriving (Eq, Ord, Show, Data, Typeable, Generic)

data DataField = DField
  { dfName :: !LocSymbol          -- ^ Field Name
  , dfSort :: !Sort               -- ^ Field Sort
  } deriving (Eq, Ord, Show, Data, Typeable, Generic)

data DataCtor = DCtor
  { dcName   :: !LocSymbol        -- ^ Ctor Name
  , dcFields :: ![DataField]      -- ^ Ctor Fields
  } deriving (Eq, Ord, Show, Data, Typeable, Generic)

data DataDecl = DDecl
  { ddTyCon :: !FTycon            -- ^ Name of defined datatype
  , ddVars  :: !Int               -- ^ Number of type variables
  , ddCtors :: [DataCtor]         -- ^ Datatype Ctors
  } deriving (Eq, Ord, Show, Data, Typeable, Generic)

instance Symbolic DataDecl where
  symbol = symbol . ddTyCon

instance Symbolic DataField where
  symbol = val . dfName

instance Symbolic DataCtor where
  symbol = val . dcName

isFirstOrder, isFunction :: Sort -> Bool
isFirstOrder (FFunc sx s) = not (isFunction sx) && isFirstOrder s
isFirstOrder (FAbs _ s)   = isFirstOrder s
isFirstOrder (FApp s1 s2) = (not $ isFunction s1) && (not $ isFunction s2)
isFirstOrder _            = True

isFunction (FAbs _ s)  = isFunction s
isFunction (FFunc _ _) = True
isFunction _           = False

isNumeric :: Sort -> Bool
isNumeric FInt           = True
isNumeric (FApp s _)     = isNumeric s
isNumeric (FTC (TC _ i)) = tc_isNum i
isNumeric (FAbs _ s)     = isNumeric s
isNumeric _              = False

isReal :: Sort -> Bool
isReal FReal          = True
isReal (FApp s _)     = isReal s
isReal (FTC (TC _ i)) = tc_isReal i
isReal (FAbs _ s)     = isReal s
isReal _              = False


isString :: Sort -> Bool
isString (FApp l c)     = (isList l && isChar c) || isString l
isString (FTC (TC c i)) = (val c == strConName || tc_isString i)
isString (FAbs _ s)     = isString s
isString _              = False

isList :: Sort -> Bool
isList (FTC c) = isListTC c
isList _       = False

isChar :: Sort -> Bool
isChar (FTC c) = c == charFTyCon
isChar _       = False

{-@ FFunc :: Nat -> ListNE Sort -> Sort @-}

mkFFunc :: Int -> [Sort] -> Sort
mkFFunc i ss     = go [0..i-1] ss
  where
    go [] [s]    = s
    go [] (s:ss) = FFunc s $ go [] ss
    go (i:is) ss = FAbs  i $ go is ss
    go _ _       = error "cannot happen"

   -- foldl (flip FAbs) (foldl1 (flip FFunc) ss) [0..i-1]

bkFFunc :: Sort -> Maybe (Int, [Sort])
bkFFunc t    = (maximum (0 : as),) <$> bkFun t'
  where
    (as, t') = bkAbs t

bkAbs :: Sort -> ([Int], Sort)
bkAbs (FAbs i t) = (i:is, t') where (is, t') = bkAbs t
bkAbs t          = ([], t)

bkFun :: Sort -> Maybe [Sort]
bkFun z@(FFunc _ _)  = Just (go z)
  where
    go (FFunc t1 t2) = t1 : go t2
    go t             = [t]
bkFun _              = Nothing

isPolyInst :: Sort -> Sort -> Bool
isPolyInst s t = isPoly s && not (isPoly t)

isPoly :: Sort -> Bool
isPoly (FAbs {}) = True
isPoly _         = False


instance Hashable FTycon where
  hashWithSalt i (TC s _) = hashWithSalt i s

instance Loc FTycon where
  srcSpan (TC c _) = srcSpan c

instance Hashable Sort

newtype Sub = Sub [(Int, Sort)] deriving (Generic)

instance Fixpoint Sort where
  toFix = toFixSort



toFixSort :: Sort -> Doc
toFixSort (FVar i)     = text "@" <> parens (toFix i)
toFixSort FInt         = text "int"
toFixSort FReal        = text "real"
toFixSort FFrac        = text "frac"
toFixSort (FObj x)     = toFix x
toFixSort FNum         = text "num"
toFixSort t@(FAbs _ _) = toFixAbsApp t
toFixSort t@(FFunc _ _)= toFixAbsApp t
toFixSort (FTC c)      = toFix c
toFixSort t@(FApp _ _) = toFixFApp (unFApp t)

toFixAbsApp :: Sort -> Doc
toFixAbsApp t = text "func" <> parens (toFix n <> text ", " <> toFix ts)
  where
    Just (vs, ss, s) = functionSort t
    n                = length vs
    ts               = ss ++ [s]

toFixFApp            :: ListNE Sort -> Doc
toFixFApp [t]        = toFixSort t
toFixFApp [FTC c, t]
  | isListTC c       = brackets $ toFixSort t
toFixFApp ts         = parens $ intersperse (text "") (toFixSort <$> ts)

instance Fixpoint FTycon where
  toFix (TC s _)       = toFix (val s)

instance Fixpoint DataField where
  toFix (DField x t) = toFix x <+> text ":" <+> toFix t

instance Fixpoint DataCtor where
  toFix (DCtor x flds) = toFix x <+> braces (intersperse comma (toFix <$> flds))

instance Fixpoint DataDecl where
  toFix (DDecl tc n ctors) = vcat ([header] ++ body ++ [footer])
    where
      header               = {- text "data" <+> -} toFix tc <+> toFix n <+> text "= ["
      body                 = [nest 2 (text "|" <+> toFix ct) | ct <- ctors]
      footer               = text "]"

instance PPrint FTycon where
  pprintTidy _ = toFix

instance PPrint DataField where
  pprintTidy _ = toFix

instance PPrint DataCtor where
  pprintTidy _ = toFix

instance PPrint DataDecl where
  pprintTidy _ = toFix

-------------------------------------------------------------------------
-- | Exported Basic Sorts -----------------------------------------------
-------------------------------------------------------------------------

boolSort, intSort, realSort, charSort, strSort, funcSort :: Sort
boolSort = fTyconSort boolFTyCon
charSort = fTyconSort charFTyCon
strSort  = fTyconSort strFTyCon
intSort  = fTyconSort intFTyCon
realSort = fTyconSort realFTyCon
funcSort = fTyconSort funcFTyCon

setSort :: Sort -> Sort
setSort    = FApp (FTC setFTyCon)

bitVecSort :: Sort
bitVecSort = FApp (FTC $ symbolFTycon' bitVecName) (FTC $ symbolFTycon' size32Name)

mapSort :: Sort -> Sort -> Sort
mapSort = FApp . FApp (FTC (symbolFTycon' mapConName))

charSort :: Sort 
charSort = FTC charFTyCon

symbolFTycon' :: Symbol -> FTycon
symbolFTycon' = symbolFTycon . dummyLoc

fTyconSort :: FTycon -> Sort
fTyconSort c
  | c == intFTyCon  = FInt
  | c == realFTyCon = FReal
  | c == numFTyCon  = FNum
  | otherwise       = FTC c

basicSorts :: [Sort]
basicSorts = [FInt, boolSort] -- , setSort, mapSort, bitVecSort]

------------------------------------------------------------------------
sortSubst                  :: M.HashMap Symbol Sort -> Sort -> Sort
------------------------------------------------------------------------
sortSubst θ t@(FObj x)    = fromMaybe t (M.lookup x θ)
sortSubst θ (FFunc t1 t2) = FFunc (sortSubst θ t1) (sortSubst θ t2)
sortSubst θ (FApp t1 t2)  = FApp  (sortSubst θ t1) (sortSubst θ t2)
sortSubst θ (FAbs i t)    = FAbs i (sortSubst θ t)
sortSubst _  t            = t


instance B.Binary FTycon
instance B.Binary TCInfo
instance B.Binary Sort
instance B.Binary DataField
instance B.Binary DataCtor
instance B.Binary DataDecl
instance B.Binary Sub

instance NFData FTycon where
  rnf (TC x i) = x `seq` i `seq` ()


instance NFData TCInfo
instance NFData Sort
instance NFData DataField
instance NFData DataCtor
instance NFData DataDecl
instance NFData Sub

instance Monoid Sort where
  mempty            = FObj "any"
  mappend t1 t2
    | t1 == mempty  = t2
    | t2 == mempty  = t1
    | t1 == t2      = t1
    | otherwise     = errorstar $ "mappend-sort: conflicting sorts t1 =" ++ show t1 ++ " t2 = " ++ show t2<|MERGE_RESOLUTION|>--- conflicted
+++ resolved
@@ -32,13 +32,8 @@
   , setFTyCon
   , mapFTyCon -- TODO: hide these
 
-<<<<<<< HEAD
   , basicSorts, intSort, realSort, boolSort, strSort, funcSort
   , setSort, bitVecSort, mapSort, charSort
-=======
-  , basicSorts, intSort, realSort, boolSort, charSort, strSort, funcSort
-  , setSort, bitVecSort, mapSort
->>>>>>> 24b07287
   , listFTyCon
   , isListTC
   , sizeBv
