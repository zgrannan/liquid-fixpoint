{-# LANGUAGE TupleSections #-}
{-# LANGUAGE PatternGuards #-}
{-# LANGUAGE TypeSynonymInstances #-}
{-# LANGUAGE FlexibleInstances #-}

module Language.Fixpoint.Visitor (
  -- * Visitor
     Visitor (..)

  -- * Default Visitor
  , defaultVisitor

  -- * Transformers
  , trans

  -- * Accumulators
  , fold

  -- * Clients
  , kvars
  , envKVars
  , rhsKVars
  , wfKvar
  , mapKVars, mapKVars', mapKVarSubsts

  -- * Predicates on Constraints
  , isConcC , isKvarC

  -- * Sorts
  , foldSort, mapSort
  ) where

import           Control.Monad.Trans.State (State, modify, runState)
import           Language.Fixpoint.Types
import qualified Data.HashSet as S
import           Language.Fixpoint.Misc    (errorstar)
import qualified Data.List    as L

data Visitor acc ctx = Visitor {
 -- | Context @ctx@ is built in a "top-down" fashion; not "across" siblings
    ctxExpr :: ctx -> Expr -> ctx
  , ctxPred :: ctx -> Pred -> ctx

  -- | Transforms can access current @ctx@
  , txExpr  :: ctx -> Expr -> Expr
  , txPred  :: ctx -> Pred -> Pred

  -- | Accumulations can access current @ctx@; @acc@ value is monoidal
  , accExpr :: ctx -> Expr -> acc
  , accPred :: ctx -> Pred -> acc
  }

---------------------------------------------------------------------------------
defaultVisitor :: Monoid acc => Visitor acc ctx
---------------------------------------------------------------------------------
defaultVisitor = Visitor {
    ctxExpr    = const -- \c _ -> c
  , ctxPred    = const -- \c _ -> c
  , txExpr     = \_ x -> x
  , txPred     = \_ x -> x
  , accExpr    = \_ _ -> mempty
  , accPred    = \_ _ -> mempty
  }

------------------------------------------------------------------------

fold         :: (Visitable t, Monoid a) => Visitor a ctx -> ctx -> a -> t -> a
fold v c a t = snd $ execVisitM v c a visit t

trans        :: (Visitable t, Monoid a) => Visitor a ctx -> ctx -> a -> t -> t
trans v c _ z = fst $ execVisitM v c mempty visit z

execVisitM :: Visitor a ctx -> ctx -> a -> (Visitor a ctx -> ctx -> t -> State a t) -> t -> (t, a)
execVisitM v c a f x = runState (f v c x) a

type VisitM acc = State acc

accum :: (Monoid a) => a -> VisitM a ()
accum = modify . mappend

(<$$>) ::  (Traversable t, Applicative f) => (a -> f b) -> t a -> f (t b)
f <$$> x = traverse f x

------------------------------------------------------------------------------
class Visitable t where
  visit :: (Monoid a) => Visitor a c -> c -> t -> VisitM a t

instance Visitable Expr where
  visit = visitExpr

instance Visitable Pred where
  visit = visitPred

instance Visitable Refa where
  visit v c (Refa p) = Refa <$> visit v c p

instance Visitable Reft where
  visit v c (Reft (x, ra)) = (Reft . (x, )) <$> visit v c ra

instance Visitable SortedReft where
  visit v c (RR t r) = RR t <$> visit v c r

instance Visitable (Symbol, SortedReft) where
  visit v c (sym, sr) = (sym, ) <$> visit v c sr

instance Visitable BindEnv where
  visit v c = mapM (visit v c)

---------------------------------------------------------------------------------
-- Warning: these instances were written for mapKVars over SInfos only;
--  check that they behave as expected before using with other clients.
instance Visitable (SimpC a) where
  visit v c x = do
    rhs' <- visit v c (_crhs x)
    return x { _crhs = rhs' }

instance Visitable (SInfo a) where
  visit v c x = do
    cm' <- mapM (visit v c) (cm x)
    bs' <- visit v c (bs x)
    return x { cm = cm', bs = bs' }
---------------------------------------------------------------------------------

visitMany :: (Monoid a, Visitable t) => Visitor a ctx -> ctx -> [t] -> VisitM a [t]
visitMany v c xs = visit v c <$$> xs

visitExpr :: (Monoid a) => Visitor a ctx -> ctx -> Expr -> VisitM a Expr
visitExpr v = vE
  where
    vP     = visitPred v
    vE c e = accum acc >> step c' e' where c'  = ctxExpr v c e
                                           e'  = txExpr v c' e
                                           acc = accExpr v c' e
    step _ e@EBot         = return e
    step _ e@(ESym _)     = return e
    step _ e@(ECon _)     = return e
--     step _ e@(ELit _ _)   = return e
    step _ e@(EVar _)     = return e
    step c (EApp f es)    = EApp f     <$> (vE c <$$> es)
    step c (ENeg e)       = ENeg       <$> vE c e
    step c (EBin o e1 e2) = EBin o     <$> vE c e1 <*> vE c e2
    step c (EIte p e1 e2) = EIte       <$> vP c p  <*> vE c e1 <*> vE c e2
    step c (ECst e t)     = (`ECst` t) <$> vE c e

visitPred :: (Monoid a) => Visitor a ctx -> ctx -> Pred -> VisitM a Pred
visitPred v = vP
  where
    -- vS1 c (x, e)  = (x,) <$> vE c e
    -- vS c (Su xes) = Su <$> vS1 c <$$> xes
    vE      = visitExpr v
    vP c p  = accum acc >> step c' p' where c'   = ctxPred v c p
                                            p'   = txPred v c' p
                                            acc  = accPred v c' p
    step c (PAnd  ps)      = PAnd     <$> (vP c <$$> ps)
    step c (POr  ps)       = POr      <$> (vP c <$$> ps)
    step c (PNot p)        = PNot     <$> vP c p
    step c (PImp p1 p2)    = PImp     <$> vP c p1 <*> vP c p2
    step c (PIff p1 p2)    = PIff     <$> vP c p1 <*> vP c p2
    step c (PBexp  e)      = PBexp    <$> vE c e
    step c (PAtom r e1 e2) = PAtom r  <$> vE c e1 <*> vE c e2
    step c (PAll xts p)    = PAll   xts <$> vP c p
    step c (PExist xts p)  = PExist xts <$> vP c p
    step _ p@(PKVar _ _)   = return p -- PAtom r  <$> vE c e1 <*> vE c e2
    step _ p@PTrue         = return p
    step _ p@PFalse        = return p
    step _ p@PTop          = return p


mapKVars :: Visitable t => (KVar -> Maybe Pred) -> t -> t
mapKVars f = mapKVars' f'
  where
    f' (kv', _) = f kv'

mapKVars' :: Visitable t => ((KVar, Subst) -> Maybe Pred) -> t -> t
mapKVars' f            = trans kvVis () []
  where
    kvVis              = defaultVisitor { txPred = txK }
    txK _ (PKVar k su)
      | Just p' <- f (k, su) = subst su p'
    txK _ p            = p

mapKVarSubsts :: Visitable t => (KVar -> Subst -> Subst) -> t -> t
mapKVarSubsts f        = trans kvVis () []
  where
    kvVis              = defaultVisitor { txPred = txK }
    txK _ (PKVar k su) = PKVar k $ f k su
    txK _ p            = p

kvars :: Visitable t => t -> [KVar]
kvars                = fold kvVis () []
  where
    kvVis            = defaultVisitor { accPred = kv' }
    kv' _ (PKVar k _) = [k]
    kv' _ _           = []

envKVars :: (TaggedC c a) => BindEnv -> c a -> [KVar]
<<<<<<< HEAD
envKVars be c = squish [ kvs sr |  (_, sr) <- clhs be c]
=======
envKVars be c = squish [ kvs sr | (_, sr) <- envCs be (senv c)]
>>>>>>> b16601a3
  where
    squish    = S.toList  . S.fromList . concat
    kvs       = kvars . sr_reft

-- lhsKVars :: BindEnv -> SubC a -> [KVar]
-- lhsKVars binds c = envKVs ++ lhsKVs
  -- where
    -- envKVs       = envKVars binds         c
    -- lhsKVs       = kvars          $ lhsCs c

rhsKVars :: (TaggedC c a) => c a -> [KVar]
rhsKVars = kvars . crhs -- rhsCs

isKvarC :: (TaggedC c a) => c a -> Bool
isKvarC = all isKvar . conjuncts . crhs

isConcC :: (TaggedC c a) => c a -> Bool
isConcC = all isConc . conjuncts . crhs

isKvar :: Pred -> Bool
isKvar (PKVar {}) = True
isKvar _          = False

isConc :: Pred -> Bool
isConc = null . kvars

-----------------------------------------------------------------------
wfKvar :: WfC a -> (Symbol, Sort, KVar)
-----------------------------------------------------------------------
wfKvar w@(WfC {wrft = sr})
  | Reft (v, Refa (PKVar k su)) <- sr_reft sr
  , isEmptySubst su = (v, sr_sort sr, k)
  | otherwise         = errorstar $ "wfKvar: malformed wfC " ++ show sr -- (wid w)

---------------------------------------------------------------------------------
-- | Visitors over @Sort@
---------------------------------------------------------------------------------
foldSort :: (a -> Sort -> a) -> a -> Sort -> a
foldSort f = step
  where
    step b t          = go (f b t) t
    go b (FFunc _ ts) = L.foldl' step b ts
    go b (FApp t1 t2) = L.foldl' step b [t1, t2]
    go b _            = b

mapSort :: (Sort -> Sort) -> Sort -> Sort
mapSort f = step
  where
    step            = go . f
    go (FFunc n ts) = FFunc n $ step <$> ts
    go (FApp t1 t2) = FApp (step t1) (step t2)
    go t            = t<|MERGE_RESOLUTION|>--- conflicted
+++ resolved
@@ -194,11 +194,7 @@
     kv' _ _           = []
 
 envKVars :: (TaggedC c a) => BindEnv -> c a -> [KVar]
-<<<<<<< HEAD
 envKVars be c = squish [ kvs sr |  (_, sr) <- clhs be c]
-=======
-envKVars be c = squish [ kvs sr | (_, sr) <- envCs be (senv c)]
->>>>>>> b16601a3
   where
     squish    = S.toList  . S.fromList . concat
     kvs       = kvars . sr_reft
