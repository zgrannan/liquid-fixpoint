{-# LANGUAGE PatternGuards #-}
{-# LANGUAGE OverloadedStrings  #-}
{-# LANGUAGE LambdaCase  #-}
{-# LANGUAGE FlexibleInstances  #-}
{-# LANGUAGE TupleSections  #-}
module Language.Fixpoint.Horn.Transformations (
    uniq
  , flatten
  , elim
  , elimPis
  , solveEbs
  , cstrToExpr
) where

import           Language.Fixpoint.Horn.Types
import           Language.Fixpoint.Horn.Info
import           Language.Fixpoint.Smt.Theories as F
import qualified Language.Fixpoint.Types      as F
import qualified Language.Fixpoint.Types.Config as F
import           Language.Fixpoint.Graph      as FG
import qualified Data.HashMap.Strict          as M
import           Data.String                  (IsString (..))
import           Data.Either                  (partitionEithers, rights)
import           Data.List                    (nub)
import qualified Data.Set                     as S
import qualified Data.HashSet                 as HS
import qualified Data.Graph                   as DG
import           Control.Monad.State
import           Data.Bifunctor               (second)
import           Data.Maybe                   (catMaybes, mapMaybe, fromMaybe)
import           Language.Fixpoint.Types.Visitor as V
import           System.Console.CmdArgs.Verbosity

import System.IO (hFlush, stdout)
import qualified Debug.Trace as DBG
-- trace _msg v = DBG.trace _msg v
trace _msg v = v

printPiSols piSols =
  sequence_ $ ((\(piVar, ((_, args), cstr)) -> do
                  putStr $ F.showpp piVar
                  putStr " := "
                  putStrLn $ F.showpp args
                  putStrLn $ F.showpp cstr
                  putStr "\n"
                  hFlush stdout) <$> M.toList piSols)

-- $setup
-- >>> :l src/Language/Fixpoint/Horn/Transformations.hs src/Language/Fixpoint/Horn/Parse.hs
-- >>> :m + *Language.Fixpoint.Horn.Parse
-- >>> import Language.Fixpoint.Parse
-- >>> :set -XOverloadedStrings

{- | flatten removes redundant `and`s and empty conjuncts.

For example:
>>> :{
flatten $ doParse' hCstrP "" "(forall ((VV##15 int) (VV##15 == anf##3)) \
            \      ((and (and \
            \        ($k13 VV##15 anf##3 moo##5) \
            \        (true)))))"
:}
(forall ((VV##15 int) (VV##15 == anf##3)) ((k13 VV##15 anf##3 moo##5)))
-}

class Flatten a where
  flatten :: a -> a

instance Flatten (Cstr a) where
  flatten (CAnd cs) = case flatten cs of
                        [c] -> c
                        cs -> CAnd cs
  flatten (Head p a) = Head (flatten p) a
  flatten (All (Bind x t p) c) = All (Bind x t (flatten p)) (flatten c)
  flatten (Any (Bind x t p) c) = Any (Bind x t (flatten p)) (flatten c)

instance Flatten [Cstr a] where
  flatten (CAnd cs : xs) = flatten cs ++ flatten xs
  flatten (x:xs)
    | Head (Reft p) _ <- fx
    , F.isTautoPred p            = flatten xs
    | otherwise                  = fx:flatten xs
    where fx = flatten x
  flatten [] = []

instance Flatten Pred where
  flatten (PAnd ps) = case flatten ps of
                        [p] -> p
                        ps  -> PAnd ps
  flatten p = p

instance Flatten [Pred] where
  flatten (PAnd ps' : ps) = flatten ps' ++ flatten ps
  flatten (p : ps)
    | Reft e <- fp
    , F.isTautoPred e     = flatten ps
    | otherwise           = fp : flatten ps
    where fp = flatten p
  flatten []              = []

instance Flatten F.Expr where
  flatten (F.PAnd ps) = case flatten ps of
                         [p] -> p
                         ps  -> F.PAnd ps
  flatten p = p

instance Flatten [F.Expr] where
  flatten (F.PAnd ps' : ps) = flatten ps' ++ flatten ps
  flatten (p : ps)
    | F.isTautoPred fp    = flatten ps
    | otherwise           = fp : flatten ps
    where fp = flatten p
  flatten []              = []

-- type Sol a = M.HashMap F.Symbol (Either (Either [[Bind]] (Cstr a)) F.Expr)
------------------------------------------------------------------------------
-- | solveEbs has some preconditions
-- - pi -> k -> pi structure. That is, there are no cycles, and while ks
-- can depend on other ks, pis cannot directly depend on other pis
-- - predicate for exists binder is `true`. This doesn't seem hard to lift,
-- but I just haven't tested it/thought too hard about what the correct
-- behavior in this case is.
-- - There is at least one ebind
solveEbs :: (F.PPrint a) => F.Config -> Query a -> IO (Query a)
------------------------------------------------------------------------------
solveEbs cfg query@(Query qs vs c cons dist) = do
  let normalizedC = flatten . pruneTauts $ hornify c
  whenLoud $ putStrLn "Normalized EHC:"
  whenLoud $ putStrLn $ F.showpp normalizedC

  if isNNF c then pure $ Query qs vs normalizedC cons dist else do
  let kvars = boundKvars normalizedC

  let poked = pokec normalizedC
  whenLoud $ putStrLn "Horn pokec:"
  whenLoud $ putStrLn $ F.showpp poked

  let (Just _horn, Just _side) = split poked
  let horn = flatten . pruneTauts $ _horn
  let side = flatten . pruneTauts $ _side
  whenLoud $ putStrLn "Horn split:"
  whenLoud $ putStrLn $ F.showpp (horn, side)

  let pivars = boundKvars poked `S.difference` kvars

  let cuts = calculateCuts cfg query (forgetPiVars pivars horn)
  let acyclicKs = kvars `S.difference` cuts

  let (horn', side') = elimKs' (S.toList acyclicKs) (horn, side)
  whenLoud $ putStrLn "solved acyclic kvars:"
  whenLoud $ putStrLn $ F.showpp horn'
  whenLoud $ putStrLn $ F.showpp side'

  -- if not $ S.null cuts then error $ F.showpp $ S.toList cuts else pure ()
  let elimCutK k c = doelim k [] c
  horn' <- pure $ foldr elimCutK horn' cuts
  side' <- pure $ foldr elimCutK side' cuts

  let piSols = M.fromList $ fmap (\pivar -> (pivar, piDefConstr pivar horn')) (S.toList pivars)
  whenLoud $ putStrLn "pi defining constraints:"
  whenLoud $ printPiSols piSols

  let solvedPiCstrs = solPis (S.fromList $ M.keys cons ++ M.keys dist) piSols
  whenLoud $ putStrLn "solved pis:"
  whenLoud $ putStrLn $ F.showpp solvedPiCstrs

  let solvedHorn = substPiSols solvedPiCstrs horn'
  whenLoud $ putStrLn "solved horn:"
  whenLoud $ putStrLn $ F.showpp solvedHorn

  let solvedSide = substPiSols solvedPiCstrs side'
  whenLoud $ putStrLn "solved side:"
  whenLoud $ putStrLn $ F.showpp solvedSide

  pure $ (Query qs vs (CAnd [solvedHorn, solvedSide]) cons dist)

-- | Collects the defining constraint for π AKA c in forall n.π => c
-- additionally collects the variable name n
piDefConstr :: F.Symbol -> Cstr a -> ((F.Symbol, [F.Symbol]), Cstr a)
piDefConstr k c = ((head ns, head formals), CAnd cs)
  where
    foo@(ns, formals, cs) = go c

    go :: Cstr a -> ([F.Symbol], [[F.Symbol]], [Cstr a])
    go (CAnd cs) = (\(as, bs, cs) -> (concat as, concat bs, concat cs)) $ unzip3 $ go <$> cs
    go (All (Bind n _ (Var k' xs)) c')
      | k == k' = ([n], [S.toList $ S.fromList xs `S.difference` S.singleton n], [c'])
      | otherwise = go c'
<<<<<<< HEAD
    go (All b c') = fmap (fmap (All b)) go c'
    go _ = Nothing
=======
    go (All _ c') = go c'
    go _ = ([], [], [])
>>>>>>> 478762fc

solPis :: S.Set F.Symbol -> M.HashMap F.Symbol ((F.Symbol, [F.Symbol]), Cstr a) -> M.HashMap F.Symbol Pred
solPis measures piSols = go (M.toList piSols) piSols
  where
    go ((pi, ((n, xs), c)):pis) piSols = M.insert pi solved $ go pis piSols
      where solved = solPi measures pi n (S.fromList xs) piSols c
    go [] _ = mempty

solPi :: S.Set F.Symbol -> F.Symbol -> F.Symbol -> S.Set F.Symbol -> M.HashMap F.Symbol ((F.Symbol, [F.Symbol]), Cstr a) -> Cstr a -> Pred
solPi measures basePi n args piSols c = trace ("\n\nsolPi: " <> F.showpp basePi <> "\n\n" <> F.showpp n <> "\n" <> F.showpp (S.toList args) <> "\n" <> F.showpp ((\(a, _, c) -> (a, c)) <$> edges) <> "\n" <> {- F.showpp reachableN <> "\n" <> -} F.showpp rewritten <> "\n" <> F.showpp c <> "\n\n") $ PAnd $ rewritten
  where
    rewritten = rewriteWithEqualities measures n args equalities
    equalities = (nub . fst) $ go (S.singleton basePi) c
    edges = eqEdges args mempty equalities
    (eGraph, vf, lookupVertex) = DG.graphFromEdges edges
    -- reachableN = nub $ filter (/= F.EVar n) $ mconcat [es | ((_, es), _, _) <- vf <$> DG.reachable eGraph (fromJust 50 $ lookupVertex n)]
    -- reachableN = vf <$> DG.reachable eGraph (fromJust 50 $ lookupVertex n)

    go :: S.Set F.Symbol -> Cstr a -> ([(F.Symbol, F.Expr)], S.Set F.Symbol)
    go visited (Head p _) = (collectEqualities p, visited)
    go visited (CAnd cs) = foldl (\(eqs, visited) c -> let (eqs', visited') = go visited c in (eqs' <> eqs, visited')) (mempty, visited) cs
    go visited (All (Bind _ _ (Var pi _)) c)
      | S.member pi visited = go visited c
      | otherwise = let (_, defC) = (piSols M.! pi)
                        (eqs', newVisited) = go (S.insert pi visited) defC
                        (eqs'', newVisited') = go newVisited c in
          (eqs' <> eqs'', newVisited')
    go visited (All (Bind _ _ p) c) = let (eqs, visited') = go visited c in
      (eqs <> collectEqualities p, visited')
    go _ Any{} = error "exists should not be present in piSols"

-- solPi _ _ _ c@Head{} = c
-- solPi bound visited piSols (CAnd cs) = CAnd $ solPi bound visited piSols <$> cs
-- solPi bound visited piSols (All (Bind x t (Var pi _)) c)
--   | S.member pi visited = solPi bound visited piSols c
--   | otherwise = All (Bind x t p) (solPi bound visited piSols c)
--       where p = case (piSols M.! pi) of
--                   Left ((n, xs), defC) -> qe n (S.fromList xs `S.union` bound) $ solPi (S.fromList xs `S.union` bound) (S.insert pi visited) piSols defC
--                   Right defP -> defP
-- solPi bound visited piSols (All b c) = All b (solPi bound visited piSols c)
-- solPi _ _ _ Any{} = error "exists should not be present in piSols"

-- elimE :: Sol a -> Cstr a -> Cstr a
-- elimE m (All b c) = All b (elimE m c)
-- elimE m (CAnd cs) = CAnd (elimE m <$> cs)
-- elimE _m p@Head{} = p
-- -- need to QE inside here first
-- elimE _m (Any (Bind x _ _) (Head p l)) = Head (F.subst1 p (x,e)) l
--     where e = fromMaybe F.PTrue $ findSolP x p
-- elimE _m (Any _ _) = error "oops"

hornify :: Cstr a -> Cstr a
hornify (Head (PAnd ps) a) = CAnd (flip Head a <$> ps')
  where ps' = let (ks, qs) = split [] [] (flatten ps) in PAnd qs : ks

        split kacc pacc ((Var x xs):qs) = split ((Var x xs):kacc) pacc qs
        split kacc pacc (q:qs) = split kacc (q:pacc) qs
        split kacc pacc [] = (kacc, pacc)
hornify (Head (Reft r) a) = CAnd (flip Head a <$> ((Reft $ F.PAnd ps):(Reft <$> ks)))
  where (ks, ps) = split [] [] $ F.splitPAnd r
        split kacc pacc (r@F.PKVar{}:rs) = split (r:kacc) pacc rs
        split kacc pacc (r:rs) = split kacc (r:pacc) rs
        split kacc pacc [] = (kacc,pacc)
hornify (Head h a) = Head h a
hornify (All b c) = All b $ hornify c
hornify (Any b c) = Any b $ hornify c
hornify (CAnd cs) = CAnd $ hornify <$> cs

instance F.Subable Bind where
    syms = undefined
    substa = undefined
    substf = undefined
    subst su (Bind x t p) = (Bind x t (F.subst su p))

-- instance F.Subable Pred where
--    syms = undefined
--    substa = undefined
--    substf = undefined
--    subst su p = substP su p

{- move to FP! -}
instance F.Subable Pred where
  syms (Reft e)   = F.syms e
  syms (Var _ xs) = xs
  syms (PAnd ps)  = concatMap F.syms ps

  substa f (Reft e)   = Reft  (F.substa f      e)
  substa f (Var k xs) = Var k (F.substa f <$> xs)
  substa f (PAnd ps)  = PAnd  (F.substa f <$> ps)

  subst su (Reft  e)  = Reft  (F.subst su      e)
  subst su (PAnd  ps) = PAnd  (F.subst su <$> ps)
  subst su (Var k xs) = Var k (F.subst su <$> xs)

  substf f (Reft  e)  = Reft  (F.substf f      e)
  substf f (PAnd  ps) = PAnd  (F.substf f <$> ps)
  substf f (Var k xs) = Var k (F.substf f <$> xs)

  subst1 (Reft  e)  su = Reft  (F.subst1 e su)
  subst1 (PAnd  ps) su = PAnd  [F.subst1 p su | p <- ps]
  subst1 (Var k xs) su = Var k [F.subst1 x su | x <- xs]

-- substP :: F.Subst -> Pred -> Pred
-- substP su (Reft e)   = Reft (F.subst su e)
-- substP su (PAnd ps)  = PAnd (substP su <$> ps)
-- substP su (Var k xs) = Var k (F.subst su xs)

------------------------------------------------------------------------------
{- |
>>> (q, opts) <- parseFromFile hornP "tests/horn/pos/ebind01.smt2"
>>> F.pprint $ pokec (qCstr q)
(and
 (forall ((m int) (true))
  (and
   (forall ((x1 int) (πx1 x1))
    (and
     (forall ((v int) (v == m + 1))
      (((v == x1))))
     (forall ((v int) (v == x1 + 1))
      (((v == 2 + m))))))
   (exists ((x1 int) (true))
    ((πx1 x1))))))

>>> (q, opts) <- parseFromFile hornP "tests/horn/pos/ebind02.smt2"
>>> F.pprint $ pokec (qCstr q)
(and
 (forall ((m int) (true))
  (forall ((z int) (z == m - 1))
   (and
    (forall ((v1 int) (v1 == z + 2))
     ((k v1)))
    (and
     (forall ((x1 int) (πx1 x1))
      (and
       (forall ((v2 int) (k v2))
        (((v2 == x1))))
       (forall ((v3 int) (v3 == x1 + 1))
        (((v3 == m + 2))))))
     (exists ((x1 int) (true))
      ((πx1 x1))))))))

>>> let c = doParse' hCstrP "" "(forall ((a Int) (p a)) (exists ((b Int) (q b)) (and (($k a)) (($k b)))))"
>>> F.pprint $ pokec c
(forall ((a int) (p a))
 (and
  (forall ((b int) (πb b))
   (and
    ((k a))
    ((k b))))
  (exists ((b int) (q b))
   ((πb b)))))
-}

-- ebs :: Cstr a -> [(F.Symbol, F.Sort)]
-- ebs (Head _ _) = []
-- ebs (CAnd cs) = ebs =<< cs
-- ebs (All _ c) = ebs c
-- ebs (Any (Bind x t _) c) = (x,t) : ebs c

pokec :: Cstr a -> Cstr a
pokec = go mempty
  where
    go _ (Head c l) = Head c l
    go xs (CAnd c)   = CAnd (go xs <$> c)
    go xs (All b c2) = All b $ go ((bSym b):xs) c2
    go xs (Any b@(Bind x t p) c2) = CAnd [All b' $ CAnd [Head p l, go (x:xs) c2], Any b (Head pi l)]
      -- TODO: actually use the renamer?
      where
        b' = Bind x t pi
        pi = piVar x xs
        l  = cLabel c2

piVar :: F.Symbol -> [F.Symbol] -> Pred
piVar x xs = Var (piSym x) (x:xs)

piSym :: F.Symbol -> F.Symbol
piSym s = fromString $ "π" ++ F.symbolString s

------------------------------------------------------------------------------
-- Now split the poked constraint into the side conditions and the meat of
-- the constraint

{-|
>>> (q, opts) <- parseFromFile hornP "tests/horn/pos/ebind01.smt2"
>>> F.pprint $ qCstr q
(and
 (forall ((m int) (true))
  (exists ((x1 int) (true))
   (and
    (forall ((v int) (v == m + 1))
     (((v == x1))))
    (forall ((v int) (v == x1 + 1))
     (((v == 2 + m))))))))

>>> let (Just noside, Just side) = split $ pokec $ qCstr q
>>> F.pprint side
(forall ((m int) (true))
 (exists ((x1 int) (true))
  ((πx1 x1))))
>>> F.pprint noside
(forall ((m int) (true))
 (forall ((x1 int) (πx1 x1))
  (and
   (forall ((v int) (v == m + 1))
    (((v == x1))))
   (forall ((v int) (v == x1 + 1))
    (((v == 2 + m)))))))


>>> (q, opts) <- parseFromFile hornP "tests/horn/pos/ebind02.smt2"
>>> F.pprint $ qCstr q
(and
 (forall ((m int) (true))
  (forall ((z int) (z == m - 1))
   (and
    (forall ((v1 int) (v1 == z + 2))
     ((k v1)))
    (exists ((x1 int) (true))
     (and
      (forall ((v2 int) (k v2))
       (((v2 == x1))))
      (forall ((v3 int) (v3 == x1 + 1))
       (((v3 == m + 2))))))))))

>>> let (Just noside, Just side) = split $ pokec $ qCstr q
>>> F.pprint side
(forall ((m int) (true))
 (forall ((z int) (z == m - 1))
  (exists ((x1 int) (true))
   ((πx1 x1)))))
>>> F.pprint noside
(forall ((m int) (true))
 (forall ((z int) (z == m - 1))
  (and
   (forall ((v1 int) (v1 == z + 2))
    ((k v1)))
   (forall ((x1 int) (πx1 x1))
    (and
     (forall ((v2 int) (k v2))
      (((v2 == x1))))
     (forall ((v3 int) (v3 == x1 + 1))
      (((v3 == m + 2)))))))))
-}

split :: Cstr a -> (Maybe (Cstr a), Maybe (Cstr a))
split (CAnd cs) = (andMaybes nosides, andMaybes sides)
  where (nosides, sides) = unzip $ split <$> cs
split (All b c) = (All b <$> c', All b <$> c'')
    where (c',c'') = split c
split c@Any{} = (Nothing, Just c)
split c@Head{} = (Just c, Nothing)

andMaybes :: [Maybe (Cstr a)] -> Maybe (Cstr a)
andMaybes cs = case catMaybes cs of
                 [] -> Nothing
                 [c] -> Just c
                 cs -> Just $ CAnd cs
------------------------------------------------------------------------------
{- |
>>> (q, opts) <- parseFromFile hornP "tests/horn/pos/ebind01.smt2"
>>> let (Just noside, Just side) = split $ pokec $ qCstr q
>>> F.pprint $ elimPis ["x1"] (noside, side )
(forall ((m int) (true))
 (forall ((x1 int) (forall [v : int]
  . v == m + 1 => v == x1
&& forall [v : int]
     . v == x1 + 1 => v == 2 + m))
  (and
   (forall ((v int) (v == m + 1))
    (((v == x1))))
   (forall ((v int) (v == x1 + 1))
    (((v == 2 + m))))))) : (forall ((m int) (true))
                            (exists ((x1 int) (true))
                             ((forall [v : int]
                                 . v == m + 1 => v == x1
                               && forall [v : int]
                                    . v == x1 + 1 => v == 2 + m))))

>>> (q, opts) <- parseFromFile hornP "tests/horn/pos/ebind02.smt2"
>>> let (Just noside, Just side) = split $ pokec $ qCstr q
>>> F.pprint $ elimPis ["x1"] (noside, side )
(forall ((m int) (true))
 (forall ((z int) (z == m - 1))
  (and
   (forall ((v1 int) (v1 == z + 2))
    ((k v1)))
   (forall ((x1 int) (forall [v2 : int]
  . $k[fix$36$$954$arg$36$k$35$1:=v2] => v2 == x1
&& forall [v3 : int]
     . v3 == x1 + 1 => v3 == m + 2))
    (and
     (forall ((v2 int) (k v2))
      (((v2 == x1))))
     (forall ((v3 int) (v3 == x1 + 1))
      (((v3 == m + 2))))))))) : (forall ((m int) (true))
                                 (forall ((z int) (z == m - 1))
                                  (exists ((x1 int) (true))
                                   ((forall [v2 : int]
                                       . $k[fix$36$$954$arg$36$k$35$1:=v2] => v2 == x1
                                     && forall [v3 : int]
                                          . v3 == x1 + 1 => v3 == m + 2)))))

-}

elimPis :: [F.Symbol] -> (Cstr a, Cstr a) -> (Cstr a, Cstr a)
elimPis [] cc = cc
elimPis (n:ns) (horn, side) = elimPis ns (apply horn, apply side)
-- TODO: handle this error?
  where Just nSol = defs n horn
        apply = applyPi (piSym n) nSol

-- TODO: PAnd may be a problem
applyPi :: F.Symbol -> Cstr a -> Cstr a -> Cstr a
applyPi k defs (All (Bind x t (Var k' _xs)) c)
  | k == k'
  = All (Bind x t (Reft $ cstrToExpr defs)) c
applyPi k bp (CAnd cs)
  = CAnd $ applyPi k bp <$> cs
applyPi k bp (All b c)
  = All b (applyPi k bp c)
applyPi k bp (Any b c)
  = Any b (applyPi k bp c)
applyPi k defs (Head (Var k' _xs) a)
  | k == k'
  -- what happens when pi's appear inside the defs for other pis?
  -- this shouldn't happen because there should be a strict
  --  pi -> k -> pi structure
  -- but that comes from the typing rules, not this format, so let's make
  -- it an invariant of solveEbs above
  = Head (Reft $ cstrToExpr defs) a
applyPi _ _ (Head p a) = Head p a

-- | The defining constraints for a pivar
--
-- The defining constraints are those that bound the value of pi_x.
--
-- We're looking to lower-bound the greatest solution to pi_x.
-- If we eliminate pivars before we eliminate kvars (and then apply the kvar
-- solutions to the side conditions to solve out the pis), then we know
-- that the only constraints that mention pi in the noside case are those
-- under the corresponding pivar binder. A greatest solution for this pivar
-- can be obtained as the _weakest precondition_ of the constraints under
-- the binder
--
-- The greatest Pi that implies the constraint under it is simply that
-- constraint itself. We can leave off constraints that don't mention n,
-- see https://photos.app.goo.gl/6TorPprC3GpzV8PL7
--
-- Actually, we can really just throw away any constraints we can't QE,
-- can't we?

{- |
>>> :{
let c = doParse' hCstrP "" "\
\(forall ((m int) (true))                  \
\ (forall ((x1 int) (and (true) (πx1 x1))) \
\  (and                                    \
\   (forall ((v int) (v == m + 1))         \
\    (((v == x1))))                        \
\   (forall ((v int) (v == x1 + 1))        \
\    (((v == 2 + m)))))))"
:}

>>> F.pprint $ defs "x1" c
Just (and
      (forall ((v int) (v == m + 1))
       ((v == x1)))
      (forall ((v int) (v == x1 + 1))
       ((v == 2 + m))))

>>> (q, opts) <- parseFromFile hornP "tests/horn/pos/ebind02.smt2"
>>> let (Just noside, _) = split $ pokec $ qCstr q
>>> F.pprint $ defs "x1" noside
Just (and
      (forall ((v2 int) (k v2))
       ((v2 == x1)))
      (forall ((v3 int) (v3 == x1 + 1))
       ((v3 == m + 2))))

-}

defs :: F.Symbol -> Cstr a -> Maybe (Cstr a)
defs x (CAnd cs) = andMaybes $ defs x <$> cs
defs x (All (Bind x' _ _) c)
  | x' == x
  = pure c
defs x (All _ c) = defs x c
defs _ (Head _ _) = Nothing
defs _ (Any _ _) =  error "defs should be run only after noside and poke"

cstrToExpr :: Cstr a -> F.Expr
cstrToExpr (Head p _) = predToExpr p
cstrToExpr (CAnd cs) = F.PAnd $ cstrToExpr <$> cs
cstrToExpr (All (Bind x t p) c) = F.PAll [(x,t)] $ F.PImp (predToExpr p) $ cstrToExpr c
cstrToExpr (Any (Bind x t p) c) = F.PExist [(x,t)] $ F.PImp (predToExpr p) $ cstrToExpr c

predToExpr :: Pred -> F.Expr
predToExpr (Reft e) = e
predToExpr (Var k xs) = F.PKVar (F.KV k) (F.Su $ M.fromList su)
  where su = zip (kargs k) (F.EVar <$> xs)
predToExpr (PAnd ps) = F.PAnd $ predToExpr <$> ps

------------------------------------------------------------------------------
{- |
>>> (q, opts) <- parseFromFile hornP "tests/horn/pos/ebind02.smt2"
>>> let (Just noside, Just side) = split $ pokec $ qCstr q
>>> F.pprint $ elimKs ["k"] $ elimPis ["x1"] (noside, side)
(forall ((m int) (true))
 (forall ((z int) (z == m - 1))
  (and
   (forall ((v1 int) (v1 == z + 2))
    ((true)))
   (forall ((x1 int) (forall [v2 : int]
  . exists [v1 : int]
      . (v2 == v1)
        && v1 == z + 2 => v2 == x1
&& forall [v3 : int]
     . v3 == x1 + 1 => v3 == m + 2))
    (and
     (forall ((v1 int) (v1 == z + 2))
      (forall ((v2 int) (v2 == v1))
       (((v2 == x1)))))
     (forall ((v3 int) (v3 == x1 + 1))
      (((v3 == m + 2))))))))) : (forall ((m int) (true))
                                 (forall ((z int) (z == m - 1))
                                  (exists ((x1 int) (true))
                                   ((forall [v2 : int]
                                       . exists [v1 : int]
                                           . (v2 == v1)
                                             && v1 == z + 2 => v2 == x1
                                     && forall [v3 : int]
                                          . v3 == x1 + 1 => v3 == m + 2)))))
-}
-- elimKs :: [F.Symbol] -> (Cstr a, Cstr a) -> (Cstr a, Cstr a)
-- elimKs [] cc = cc
-- elimKs (k:ks) (horn, side) = elimKs ks (horn', side')
--   where sol = sol1 k (scope k horn)
--         -- Eliminate Kvars inside Cstr inside horn, and in Expr (under
--         -- quantifiers waiting to be eliminated) in both.
--         horn' = doelim' k sol . doelim k sol $ horn
--         side' = doelim' k sol $ side

-- TODO: make this elimKs and update tests for elimKs
-- | Takes noside, side, piSols and solves a set of kvars in them
elimKs' :: [F.Symbol] -> (Cstr a, Cstr a) -> (Cstr a, Cstr a)
elimKs' [] cstrs = cstrs
elimKs' (k:ks) (noside, side) = elimKs' (trace ("solved kvar " <> F.showpp k <> ":\n" <> F.showpp sol) ks) (noside', side')
  where
    sol = sol1 k $ scope k noside
    noside' = simplify $ doelim k sol noside
    side' = simplify $ doelim k sol side

-- doelim' :: F.Symbol -> [[Bind]] -> Cstr a -> Cstr a
-- doelim' k bss (CAnd cs) = CAnd $ doelim' k bss <$> cs
-- doelim' k bss (Head p a) = Head (tx k bss p) a
-- doelim' k bss (All (Bind x t p) c) = All (Bind x t $ tx k bss p) (doelim' k bss c)
-- doelim' k bss (Any (Bind x t p) c) = Any (Bind x t $ tx k bss p) (doelim' k bss c)

-- [NOTE-elimK-positivity]:
--
-- uh-oh I suspect this traversal is WRONG. We can build an
-- existentialPackage as a solution to a K in a negative position, but in
-- the *positive* position, the K should be solved to FALSE.
--
-- Well, this may be fine --- semantically, this is all the same, but the
-- exists in the positive positions (which will stay exists when we go to
-- prenex) may give us a lot of trouble during _quantifier elimination_
-- tx :: F.Symbol -> [[Bind]] -> Pred -> Pred
-- tx k bss = trans (defaultVisitor { txExpr = existentialPackage, ctxExpr = ctxKV }) M.empty ()
--   where
--   splitBinds xs = unzip $ (\(Bind x t p) -> ((x,t),p)) <$> xs
--   cubeSol su (Bind _ _ (Reft eqs):xs)
--     | (xts, es) <- splitBinds xs
--     = F.PExist xts $ F.PAnd (F.subst su eqs : map predToExpr es)
--   cubeSol _ _ = error "cubeSol in doelim'"
--   -- This case is a HACK. In actuality, we need some notion of
--   -- positivity...
--   existentialPackage _ (F.PAll _ (F.PImp _ (F.PKVar (F.KV k') _)))
--     | k' == k
--     = F.PTrue
--   existentialPackage m (F.PKVar (F.KV k') su)
--     | k' == k
--     , M.lookupDefault 0 k m < 2
--     = F.PAnd $ cubeSol su . reverse <$> bss
--   existentialPackage _ e = e
--   ctxKV m (F.PKVar (F.KV k) _) = M.insertWith (+) k 1 m
--   ctxKV m _ = m

-- Visitor only visit Exprs in Pred!
instance V.Visitable Pred where
  visit v c (PAnd ps) = PAnd <$> mapM (visit v c) ps
  visit v c (Reft e) = Reft <$> visit v c e
  visit _ _ var      = pure var

instance V.Visitable (Cstr a) where
  visit v c (CAnd cs) = CAnd <$> mapM (visit v c) cs
  visit v c (Head p a) = Head <$> visit v c p <*> pure a
  visit v ctx (All (Bind x t p) c) = All <$> (Bind x t <$> visit v ctx p) <*> visit v ctx c
  visit v ctx (Any (Bind x t p) c) = All <$> (Bind x t <$> visit v ctx p) <*> visit v ctx c

------------------------------------------------------------------------------
-- | Quantifier elimination for use with implicit solver
-- qe :: Cstr a -> Cstr a
------------------------------------------------------------------------------
-- Initially this QE seemed straightforward, and does seem so in the body:
--
--    \-/ v . v = t -> r
--    ------------------
--          r[t/v]
--
-- And this works. However, the mixed quantifiers get pretty bad in the
-- side condition, which generally looks like
--    forall a1 ... an . exists n . forall v1 . ( exists karg . p ) => q
--

-- NEW STRATEGY: look under each FORALL, bottom up, compile a list of all equalities that
-- are negative, and apply some relevant one to the whole thinger.
--
-- we do first need to make the foralls from exists... so instead let's
-- just start out with foralls in doElim. They're in the wrong polarity,
-- but that's not visible from the other side of QE, so that's fine.
------------------------------------------------------------------------------
-- Now, we go through each pivar, and try to do QE in it. If there's
-- a Pi or a kvar under it, then we need to go and get the solution.
-- Since we're doing this SEPARATELY from the AD search, we can memoize.
-- In fact, we have to, because at the end of the day, we do want a
-- fully solved map.
--
-- QE:
--   (given some constraint c from an unsolved pi, we want to squash it into an expr)
--   if it's head -> if head is a kvar then lookup the kvarsol for these args and QE that
--                -> if head is a pred return that expr
--                -> if head is a pand recursive and conjunct
--   if it's any --> throw an error?
--   if it's forall equality => pred         (how do we actually find the
--     QE in pred, then apply the equality   equalities?)
--   if it's forall kvar => pred
--     lookup and then QE
--   if it's And
--      recurse and then conjunct
--
-- lookup recursively:
--   (when I want the solution for some k or pivar `x`)
--   lookup the Cstr that solves it
--   if it's an unsolved pi
--     run QE on the cstr
--     store it
--   return it

-- qe :: F.Symbol -> S.Set F.Symbol -> Cstr a -> Pred
-- qe n args c = PAnd $ ps
--   where
--     equalities = collectEqualities c
--     ps = rewriteWithEqualities n args equalities

rewriteWithEqualities :: S.Set F.Symbol -> F.Symbol -> S.Set F.Symbol -> [(F.Symbol, F.Expr)] -> [Pred]
rewriteWithEqualities measures n args equalities = preds
  where
    (eGraph, vf, lookupVertex) = DG.graphFromEdges $ eqEdges args mempty equalities

    nResult = (n, makeWellFormed 4 $ sols n)
    argResults = map (\arg -> (arg, makeWellFormed 4 $ sols arg)) (S.toList args)

    preds = (mconcat $ (\(x, es) -> mconcat $ mkEquality x <$> es) <$> (nResult:argResults))

    mkEquality x e = [Reft (F.PAtom F.Eq (F.EVar x) e)]

    sols :: F.Symbol -> [F.Expr]
    sols x = case lookupVertex x of
      Nothing -> []
      Just vertex -> nub $ filter (/= F.EVar x) $ mconcat [es | ((_, es), _, _) <- vf <$> DG.reachable eGraph vertex]

    argsAndPrims = args `S.union` (S.fromList $ map fst $ F.toListSEnv $ F.theorySymbols []) `S.union`measures

    isWellFormed :: F.Expr -> Bool
    isWellFormed e = (S.fromList $ F.syms e) `S.isSubsetOf` argsAndPrims

    makeWellFormed :: Int -> [F.Expr] -> [F.Expr]
    makeWellFormed 0 es = filter isWellFormed es -- We solved it. Maybe.
    makeWellFormed n es = makeWellFormed (n - 1) $ mconcat $ go <$> es
      where
        go e = if isWellFormed e then [e] else rewrite rewrites [e]
          where
            needSolving = (S.fromList $ F.syms e) `S.difference` argsAndPrims
            rewrites = (\x -> (x, filter (/= F.EVar x) $ sols x)) <$> S.toList needSolving
            rewrite [] es = es
            rewrite ((x, rewrites):rewrites') es = rewrite rewrites' $ [F.subst (F.mkSubst [(x, e')]) e | e' <- rewrites, e <- es]

eqEdges :: S.Set F.Symbol -> M.HashMap F.Symbol ([F.Symbol], [F.Expr]) -> [(F.Symbol, F.Expr)] -> [((F.Symbol, [F.Expr]), F.Symbol, [F.Symbol])]
eqEdges _args edgeMap [] = M.foldrWithKey (\x (ys, es) edges -> ((x, es), x, ys):edges) [] edgeMap
eqEdges args edgeMap ((x, e):eqs)
  | F.EVar y <- e, S.member y args = eqEdges args (M.insertWith pairAppend x ([y], [F.EVar y]) edgeMap) eqs
  | F.EVar y <- e = eqEdges args (M.insertWith pairAppend x ([y], []) edgeMap) eqs
  | otherwise = eqEdges args (M.insertWith pairAppend x ([], [e]) edgeMap) eqs

pairAppend :: (Semigroup a, Semigroup b) =>
              (a, b) -> (a, b) -> (a, b)
pairAppend (a, b) (c, d) = (a <> c, b <> d)

-- rewriteWithEqualities args argEqs vars equalities = trace ("\n\nREWRITING:\n" <> F.showpp (S.toList args, argEqs, acyclicEqs, su, map makeReft argEqs) <> "\n\n") $ map makeReft argEqs
  -- where
  --   makeReft (arg, e) = Reft (F.PAtom F.Eq (F.EVar arg) (F.subst su e))
  --   su = F.mkSubst $ buildSubst acyclicEqs

  --   -- dropIllFormed :: [Pred] -> [Pred]
  --   -- dropIllFormed = filter (\p -> S.fromList (F.syms p) `S.isSubsetOf` S.fromList ns)

  --   eqGraph = equalityGraph vars equalities
  --   acyclicEqs = concatMap (\case
  --                       DG.AcyclicSCC eq -> [eq]
  --                       DG.CyclicSCC eqs -> eqs) eqGraph

  --   buildSubst [] = []
  --   buildSubst ((x, e):eqs) = (x, e):(buildSubst eqs')
  --     where
  --       eqs' = foldr (\(x', e') eqs' -> rewriteEq x e x' e' <> eqs') [] eqs

  --   rewriteEq x e x' e' = case (left, right) of
  --     (F.EVar y, e) | y == x', e == e' -> [(x', e')]
  --     _ -> extractEquality vars left right
  --     where
  --       left = F.subst1 (F.EVar x') (x, e)
  --       right = F.subst1 e' (x, e)

-- equalityGraph :: S.Set F.Symbol -> [(F.Symbol, F.Expr)] -> [DG.SCC (F.Symbol, F.Expr)]
-- equalityGraph xs eqs = DG.stronglyConnComp (go eqs)
--   where
--     go [] = []
--     go ((x, F.EVar y):eqs)
--       | S.member y xs = ((x, F.EVar y), x, [y]):(go eqs)
--     go ((x, e):eqs) = ((x, e), x, []):(go eqs)

collectEqualities :: Pred -> [(F.Symbol, F.Expr)]
collectEqualities = goP
  where
    goP (Reft e) = goE e
    goP (PAnd ps) = mconcat $ goP <$> ps
    goP _ = mempty

    goE (F.PAtom F.Eq left right) = extractEquality left right
    goE (F.PAnd es) = mconcat $ goE <$> es
    goE _ = mempty

-- collectEqualities :: Cstr a -> [(F.Symbol, F.Expr)]
-- collectEqualities c = nub $ go c
--   where
--     go (Head p _) = goP p
--     go (CAnd cs) = mconcat $ go <$> cs
--     go (All (Bind _ _ p) c) = goP p <> go c
--     go Any{} = error "existentials shouldn't be present"

--     goP (Reft e) = goE e
--     goP (PAnd ps) = mconcat $ goP <$> ps
--     goP _ = mempty

--     goE (F.PAtom F.Eq left right) = extractEquality left right
--     goE (F.PAnd es) = mconcat $ goE <$> es
--     goE _ = mempty

extractEquality :: F.Expr -> F.Expr -> [(F.Symbol, F.Expr)]
extractEquality left right
  | F.EVar x <- left, F.EVar y <- right, x == y = mempty
  | F.EVar x <- left, F.EVar y <- right  = [(x, right), (y, left)]
  | F.EVar x <- left = [(x, right)]
  | F.EVar x <- right = [(x, left)]
  | otherwise = mempty

substPiSols :: M.HashMap F.Symbol Pred -> Cstr a -> Cstr a
substPiSols _ c@Head{} = c
substPiSols piSols (CAnd cs) = CAnd $ substPiSols piSols <$> cs
substPiSols piSols (All (Bind x t p) c)
  | Var k _ <- p = All (Bind x t $ M.lookupDefault p k piSols) (substPiSols piSols c)
  | otherwise = All (Bind x t p) (substPiSols piSols c)
substPiSols piSols (Any (Bind n _ p) c)
  | Head (Var pi _) label <- c, Just sol <- M.lookup pi piSols =
    case findSol n sol of
      Just e -> Head (flatten $ PAnd $ (\pred -> F.subst1 pred (n, e)) <$> [p, sol]) label
      Nothing -> Head (Reft $ F.POr []) label
  | otherwise = error "missing piSol"

findSol :: F.Symbol -> Pred -> Maybe F.Expr
findSol x = go
  where
    go (Reft e) = findEq e
    go Var{} = Nothing
    go (PAnd ps) = case mapMaybe go ps of
      [] -> Nothing
      x:_ -> Just x

    findEq (F.PAtom F.Eq left right)
      | F.EVar y <- left, y == x = Just right
      | F.EVar y <- right, y == x = Just left
    findEq _ = Nothing

------------------------------------------------------------------------------
-- | uniq makes sure each binder has a unique name
------------------------------------------------------------------------------
type RenameMap = M.HashMap F.Symbol Integer

uniq :: Cstr a -> Cstr a
uniq c = evalState (uniq' c) M.empty

uniq' :: Cstr a -> State RenameMap (Cstr a)
uniq' (Head c a) = Head <$> gets (rename c) <*> pure a
uniq' (CAnd c) = CAnd <$> mapM uniq' c
uniq' (All b c2) = do
    b' <- uBind b
    All b' <$> uniq' c2
uniq' (Any b c2) = do
    b' <- uBind b
    Any b' <$> uniq' c2

uBind :: Bind -> State RenameMap Bind
uBind (Bind x t p) = do
   x' <- uVariable x
   Bind x' t <$> gets (rename p)

uVariable :: IsString a => F.Symbol -> State RenameMap a
uVariable x = do
   i <- gets (M.lookupDefault (-1) x)
   modify (M.insert x (i+1))
   pure $ numSym x (i+1)

rename :: Pred -> RenameMap -> Pred
rename e m = substPred (M.mapWithKey numSym m) e

numSym :: IsString a => F.Symbol -> Integer -> a
numSym s 0 = fromString $ F.symbolString s
numSym s i = fromString $ F.symbolString s ++ "#" ++ show i

substPred :: M.HashMap F.Symbol F.Symbol -> Pred -> Pred
substPred su (Reft e) = Reft $ F.subst (F.Su $ F.EVar <$> su) e
substPred su (PAnd ps) = PAnd $ substPred su <$> ps
substPred su (Var k xs) = Var k $ upd <$> xs
  where upd x = M.lookupDefault x x su

------------------------------------------------------------------------------
-- | elim solves all of the KVars in a Cstr (assuming no cycles...)
-- >>> elim . qCstr . fst <$> parseFromFile hornP "tests/horn/pos/test00.smt2"
-- (and (forall ((x int) (x > 0)) (forall ((y int) (y > x)) (forall ((v int) (v == x + y)) ((v > 0))))))
-- >>> elim . qCstr . fst <$> parseFromFile hornP "tests/horn/pos/test01.smt2"
-- (and (forall ((x int) (x > 0)) (and (forall ((y int) (y > x)) (forall ((v int) (v == x + y)) ((v > 0)))) (forall ((z int) (z > 100)) (forall ((v int) (v == x + z)) ((v > 100)))))))
-- >>> elim . qCstr . fst <$> parseFromFile hornP "tests/horn/pos/test02.smt2"
-- (and (forall ((x int) (x > 0)) (and (forall ((y int) (y > x + 100)) (forall ((v int) (v == x + y)) ((true)))) (forall ((y int) (y > x + 100)) (forall ((v int) (v == x + y)) (forall ((z int) (z == v)) (forall ((v int) (v == x + z)) ((v > 100)))))))))
------------------------------------------------------------------------------
elim :: Cstr a -> Cstr a
------------------------------------------------------------------------------
elim c = if S.null $ boundKvars res then res else error "called elim on cyclic constraint"
  where
  res = S.foldl elim1 c (boundKvars c)

elim1 :: Cstr a -> F.Symbol -> Cstr a
-- Find a `sol1` solution to a kvar `k`, and then subsitute in the solution for
-- each rhs occurrence of k.
elim1 c k = simplify $ doelim k sol c
  where sol = sol1 k (scope k c)

-- |
-- >>> sc <- scope "k0" . qCstr . fst <$> parseFromFile hornP "tests/horn/pos/test02.smt2"
-- >>> sc
-- (forall ((x ... (and (forall ((y ... (forall ((v ... ((k0 v)))) (forall ((z ...

-- scope is lca
scope :: F.Symbol -> Cstr a -> Cstr a
scope k cstr = case go cstr of
                 Right c -> c
                 Left l -> Head (Reft F.PTrue) l
  where
    go c@(Head (Var k' _) _)
       | k' == k              = Right c
    go   (Head _ l)           = Left l
    go c@(All (Bind _ _ (Var k' _)) _)
       | k' == k              = Right c
    go   (All _ c)            = go c
    go   Any{}                = error "any should no appear after poke"

    -- if kvar doesn't appear, then just return the left
    -- if kvar appears in one child, that is the lca
    -- but if kvar appear in multiple chlidren, this is the lca
    go c@(CAnd cs) = case rights (go <$> cs) of
                       [] -> Left $ cLabel c
                       [c] -> Right c
                       _ -> Right c


-- | A solution is a Hyp of binders (including one anonymous binder
-- that I've singled out here).
-- (What does Hyp stand for? Hypercube? but the dims don't line up...)
--
-- >>> c <- qCstr . fst <$> parseFromFile hornP "tests/horn/pos/test02.smt2"
-- >>> sol1 ("k0") (scope "k0" c)
-- [[((y int) (y > x + 100)),((v int) (v == x + y)),((_ bool) (κarg$k0#1 == v))]]
-- >>> c <- qCstr . fst <$> parseFromFile hornP "tests/horn/pos/test03.smt2"
-- >>> sol1 ("k0") (scope "k0" c)
-- [[((x int) (x > 0)),((v int) (v == x)),((_ bool) (κarg$k0#1 == v))],[((y int) (k0 y)),((v int) (v == y + 1)),((_ bool) (κarg$k0#1 == v))]]
-- >>> let c = doParse' hCstrP "" "(forall ((a Int) (p a)) (forall ((b Int) (q b)) (and (($k a)) (($k b)))))"
-- >>> sol1 "k" c
-- [[((a int) (p a)),((b int) (q b)),((_ bool) (κarg$k#1 == a))],[((a int) (p a)),((b int) (q b)),((_ bool) (κarg$k#1 == b))]]

-- Naming conventions:
--  - `b` is a binder `forall . x:t .p =>`
--  - `bs` is a list of binders, or a "cube" that tracks all of the
--     information on the rhs of a given constraint
--  - `bss` is a Hyp, that tells us the solution to a Var, that is,
--     a collection of cubes that we'll want to disjunct

sol1 :: F.Symbol -> Cstr a -> [([Bind], [F.Expr])]
sol1 k (CAnd cs) = sol1 k =<< cs
sol1 k (All b c) = (\(bs, eqs) -> (b:bs, eqs)) <$> sol1 k c
sol1 k (Head (Var k' ys) _) | k == k'
  = [([], zipWith (F.PAtom F.Eq) (F.EVar <$> xs) (F.EVar <$> ys))]
  where xs = zipWith const (kargs k) ys
sol1 _ (Head _ _) = []
sol1 _ (Any _ _) =  error "ebinds don't work with old elim"

kargs :: F.Symbol -> [F.Symbol]
kargs k = fromString . (("κarg$" ++ F.symbolString k ++ "#") ++) . show <$> [1..]

-- |
-- >>> LET c = doParse' hCstrP "" "(forall ((z Int) ($k0 z)) ((z = x)))"
-- >>> doelim "k0" [[Bind "v" F.boolSort (Reft $ F.EVar "v"), Bind "_" F.boolSort (Reft $ F.EVar "donkey")]]  c
-- (forall ((v bool) (v)) (forall ((z int) (donkey)) ((z == x))))

doelim :: F.Symbol -> [([Bind], [F.Expr])] -> Cstr a -> Cstr a
doelim k bss (CAnd cs)
  = CAnd $ doelim k bss <$> cs
doelim k bss (All (Bind x t p) c) =
  case findKVarInGuard k p of
    Right _ -> All (Bind x t p) (doelim k bss c)
    Left (kvars, preds) -> demorgan x t kvars preds (doelim k bss c) bss
  where
    demorgan :: F.Symbol -> F.Sort -> [(F.Symbol, [F.Symbol])] -> [Pred] -> Cstr a -> [([Bind], [F.Expr])] -> Cstr a
    demorgan x t kvars preds c bss = mkAnd $ cubeSol <$> bss
      where su = F.Su $ M.fromList $ concat $ map (\(k, xs) -> zip (kargs k) (F.EVar <$> xs)) kvars
            mkAnd [c] = c
            mkAnd cs = CAnd cs
            cubeSol ((b:bs), eqs) = All b $ cubeSol (bs, eqs)
            cubeSol ([], eqs) = All (Bind x t (PAnd $ (Reft <$> F.subst su eqs) ++ (F.subst su <$> preds))) c
doelim k _ (Head (Var k' _) a)
  | k == k'
  = Head (Reft F.PTrue) a
doelim _ _ (Head p a) = Head p a

doelim k bss (Any (Bind x t p) c) =
  case findKVarInGuard k p of
    Right _ -> Any (Bind x t p) (doelim k bss c)
    Left (_, rights) -> Any (Bind x t (PAnd rights)) (doelim k bss c) -- TODO: for now we set the kvar to true. not sure if this is correct

-- If k is in the guard then returns a Left list of that k and the remaining preds in the guard
-- If k is not in the guard returns a Right of the pred
findKVarInGuard :: F.Symbol -> Pred -> Either ([(F.Symbol, [F.Symbol])], [Pred]) Pred
findKVarInGuard k (PAnd ps) =
  if null lefts
    then Right (PAnd ps) -- kvar not found
    else Left $ (newLefts, newRights)
  where findResults = findKVarInGuard k <$> ps
        (lefts, rights) = partitionEithers findResults
        newLefts = concat $ map fst lefts
        newRights = concat (snd <$> lefts) ++ rights
findKVarInGuard k p@(Var k' xs)
  | k == k' = Left ([(k', xs)], [])
  | otherwise = Right p
findKVarInGuard _ p = Right p

-- | Returns a list of KVars with their arguments that are present as
--
-- >>> boundKvars . qCstr . fst <$> parseFromFile hornP "tests/horn/pos/ebind01.smt2"
-- ... []
-- >>> boundKvars . qCstr . fst <$> parseFromFile hornP "tests/horn/pos/ebind02.smt2"
-- ... ["k"]
-- >>> boundKvars . qCstr . fst <$> parseFromFile hornP "tests/horn/pos/test00.smt2"
-- ... []
-- >>> boundKvars . qCstr . fst <$> parseFromFile hornP "tests/horn/pos/test01.smt2"
-- ... []
-- >>> boundKvars . qCstr . fst <$> parseFromFile hornP "tests/horn/pos/test02.smt2"
-- ... ["k0"]
-- >>> boundKvars . qCstr . fst <$> parseFromFile hornP "tests/horn/pos/test03.smt2"
-- ... ["k0"]

_boundVars :: Cstr a -> S.Set F.Symbol
_boundVars Head{} = mempty
_boundVars (CAnd cs) = mconcat $ _boundVars <$> cs
_boundVars (All (Bind x _ _) c) = S.singleton x <> _boundVars c
_boundVars (Any (Bind x _ _) c) = S.singleton x <> _boundVars c

boundKvars :: Cstr a -> S.Set F.Symbol
boundKvars (Head p _)           = pKVars p
boundKvars (CAnd c)             = mconcat $ boundKvars <$> c
boundKvars (All (Bind _ _ p) c) = pKVars p <> boundKvars c
boundKvars (Any (Bind _ _ p) c) = pKVars p <> boundKvars c

pKVars :: Pred -> S.Set F.Symbol
pKVars (Var k _) = S.singleton k
pKVars (PAnd ps) = mconcat $ pKVars <$> ps
pKVars _         = S.empty

-- | Returns true if the constraint does not contain any existential binders
isNNF :: Cstr a -> Bool
isNNF Head{} = True
isNNF (CAnd cs) = all isNNF cs
isNNF (All _ c) = isNNF c
isNNF Any{} = False

calculateCuts :: F.Config -> Query a -> Cstr a -> S.Set F.Symbol
calculateCuts cfg (Query qs vs _ cons dist) nnf = convert $ FG.depCuts deps
  where
    (_, deps) = elimVars cfg (hornFInfo $ Query qs vs nnf cons dist)
    convert hashset = S.fromList $ F.kv <$> (HS.toList hashset)

forgetPiVars :: S.Set F.Symbol -> Cstr a -> Cstr a
forgetPiVars _ c@Head{} = c
forgetPiVars pis (CAnd cs) = CAnd $ forgetPiVars pis <$> cs
forgetPiVars pis (All (Bind x t p) c)
  | Var k _ <- p, k `S.member` pis = All (Bind x t (PAnd [])) $ forgetPiVars pis c
  | otherwise = All (Bind x t p) $ forgetPiVars pis c
forgetPiVars _ Any{} = error "shouldn't be present"

simplify :: Cstr a -> Cstr a
simplify = flatten . pruneTauts . removeDuplicateBinders

removeDuplicateBinders :: Cstr a -> Cstr a
removeDuplicateBinders = go S.empty
  where
    go _ c@Head{} = c
    go xs (CAnd cs) = CAnd $ go xs <$> cs
    go xs (All b@(Bind x _ _) c) = if x `S.member` xs then go xs c else All b $ go (S.insert x xs) c
    go xs (Any b c) = Any b $ go xs c

pruneTauts :: Cstr a -> Cstr a
pruneTauts = fromMaybe (CAnd []) . go
  where
    go (Head p l) = do
      p' <- goP p
      pure $ Head p' l
    go (CAnd cs) = if null cs' then Nothing else Just $ CAnd cs'
      where cs' = mapMaybe go cs
    go (All b c) = do
      c' <- go c
      pure (All b c')
    go c@Any{} = Just c

    goP (Reft e) = if F.isTautoPred e then Nothing else Just $ Reft e
    goP p@Var{} = Just p
    goP (PAnd ps) = if null ps' then Nothing else Just $ PAnd ps'
      where ps' = mapMaybe goP ps

fromJust :: (Show a) => a -> Maybe b -> b
fromJust x = fromMaybe (error $ show x)<|MERGE_RESOLUTION|>--- conflicted
+++ resolved
@@ -33,8 +33,8 @@
 
 import System.IO (hFlush, stdout)
 import qualified Debug.Trace as DBG
--- trace _msg v = DBG.trace _msg v
-trace _msg v = v
+trace _msg v = DBG.trace _msg v
+-- trace _msg v = v
 
 printPiSols piSols =
   sequence_ $ ((\(piVar, ((_, args), cstr)) -> do
@@ -186,13 +186,11 @@
     go (All (Bind n _ (Var k' xs)) c')
       | k == k' = ([n], [S.toList $ S.fromList xs `S.difference` S.singleton n], [c'])
       | otherwise = go c'
-<<<<<<< HEAD
-    go (All b c') = fmap (fmap (All b)) go c'
-    go _ = Nothing
-=======
-    go (All _ c') = go c'
+    go (All b c') = fmap (fmap (All b)) (go c')
     go _ = ([], [], [])
->>>>>>> 478762fc
+
+instance Functor ((,,) a b) where
+    fmap f (a,b,c) = (a,b,f c)
 
 solPis :: S.Set F.Symbol -> M.HashMap F.Symbol ((F.Symbol, [F.Symbol]), Cstr a) -> M.HashMap F.Symbol Pred
 solPis measures piSols = go (M.toList piSols) piSols
