{-# LANGUAGE DeriveDataTypeable        #-}
{-# LANGUAGE FlexibleInstances         #-}
{-# LANGUAGE NoMonomorphismRestriction #-}
{-# LANGUAGE UndecidableInstances      #-}

module Language.Fixpoint.Config (
    Config  (..)
  , getOpts
  , Command (..)
  , SMTSolver (..)
  , GenQualifierSort (..)
  , UeqAllSorts (..)
  , withTarget
) where

import           System.Console.CmdArgs
import           Language.Fixpoint.Files


class Command a  where
  command :: a -> String

------------------------------------------------------------------------
-- Configuration Options -----------------------------------------------
------------------------------------------------------------------------

withTarget        :: Config -> FilePath -> Config
withTarget cfg fq = cfg { inFile = fq } { outFile = fq `withExt` Out }

defaultCores :: Int
defaultCores = 1

defaultMinPartSize :: Int
defaultMinPartSize = 500

data Config
  = Config {
      inFile      :: FilePath         -- ^ target fq-file
    , outFile     :: FilePath         -- ^ output file
    , srcFile     :: FilePath         -- ^ src file (*.hs, *.ts, *.c)
    , cores       :: Int              -- ^ number of cores used to solve constraints
    , minPartSize :: Int              -- ^ Minimum size of a partition
    , solver      :: SMTSolver        -- ^ which SMT solver to use
    , genSorts    :: GenQualifierSort -- ^ generalize qualifier sorts
    , ueqAllSorts :: UeqAllSorts      -- ^ use UEq on all sorts
    , native      :: Bool             -- ^ use haskell solver
    , real        :: Bool             -- ^ interpret div and mul in SMT
    , eliminate   :: Bool             -- ^ eliminate non-cut KVars
    , metadata    :: Bool             -- ^ print meta-data associated with constraints
    , stats       :: Bool             -- ^ compute constraint statistics
    , parts       :: Bool             -- ^ partition FInfo into separate fq files
    -- , nontriv     :: Bool             -- ^ simplify using non-trivial sorts
    } deriving (Eq,Data,Typeable,Show)

instance Default Config where
  def = Config { inFile      = ""
               , outFile     = def
               , srcFile     = def
               , cores       = defaultCores
               , minPartSize = defaultMinPartSize
               , solver      = def
               , genSorts    = def
               , ueqAllSorts = def
               , native      = def
               , real        = def
               , eliminate   = def
               , metadata    = def
               , stats       = def
               , parts       = def
               }

instance Command Config where
  command c =  command (genSorts c)
            ++ command (ueqAllSorts c)
            ++ command (solver c)
           -- ++ command (cores c)
            ++ " -out "
            ++ outFile c ++ " " ++ inFile c

---------------------------------------------------------------------------------------
newtype GenQualifierSort = GQS Bool
    deriving (Eq, Data,Typeable,Show)

instance Default GenQualifierSort where
  def = GQS False

instance Command GenQualifierSort where
  command (GQS True)  = ""
  command (GQS False) = "-no-gen-qual-sorts"

newtype UeqAllSorts = UAS Bool
    deriving (Eq, Data,Typeable,Show)

instance Default UeqAllSorts where
  def = UAS False

instance Command UeqAllSorts where
  command (UAS True)  = " -ueq-all-sorts "
  command (UAS False) = ""

-- instance Command Cores where
--   command (C n) = " --cores=" ++ show n


---------------------------------------------------------------------------------------

data SMTSolver = Z3 | Cvc4 | Mathsat | Z3mem
                 deriving (Eq,Data,Typeable)

instance Command SMTSolver where
  command s = " -smtsolver " ++ show s

instance Default SMTSolver where
  def = Z3

instance Show SMTSolver where
  show Z3      = "z3"
  show Cvc4    = "cvc4"
  show Mathsat = "mathsat"
  show Z3mem   = "z3mem"

smtSolver :: String -> SMTSolver
smtSolver "z3"      = Z3
smtSolver "cvc4"    = Cvc4
smtSolver "mathsat" = Mathsat
smtSolver "z3mem"   = Z3mem
smtSolver other     = error $ "ERROR: unsupported SMT Solver = " ++ other

-- defaultSolver       :: Maybe SMTSolver -> SMTSolver
-- defaultSolver       = fromMaybe Z3

---------------------------------------------------------------------------------------

config :: Config
config = Config {
    inFile      = def   &= typ "TARGET"       &= args    &= typFile
  , outFile     = "out" &= help "Output file"
  , srcFile     = def   &= help "Source File from which FQ is generated"
  , solver      = def   &= help "Name of SMT Solver"
  , genSorts    = def   &= help "Generalize qualifier sorts"
  , ueqAllSorts = def   &= help "Use UEq on all sorts"
  , native      = False &= help "(alpha) Haskell Solver"
  , real        = False &= help "(alpha) Theory of real numbers"
  , eliminate   = False &= help "(alpha) Eliminate non-cut KVars"
  , metadata    = False &= help "Print meta-data associated with constraints"
  , stats       = False &= help "Compute constraint statistics"
  , parts       = False &= help "Partition constraints into indepdendent .fq files"
<<<<<<< HEAD
  -- , nontriv     = False &= help "Simplify constraints to eliminate trivial sorts"
=======
  , cores       = defaultCores &= help "(numeric) Number of threads to use"
  , minPartSize = defaultMinPartSize &= help "(numeric) Minimum partition size when solving in parallel"
>>>>>>> 11f5aa71
  }
  &= verbosity
  &= program "fixpoint"
  &= help    "Predicate Abstraction Based Horn-Clause Solver"
  &= summary "fixpoint Copyright 2009-15 Regents of the University of California."
  &= details [ "Predicate Abstraction Based Horn-Clause Solver"
             , ""
             , "To check a file foo.fq type:"
             , "  fixpoint foo.fq"
             ]

getOpts :: IO Config
getOpts = do md <- cmdArgs config
             putStrLn banner
             return md

banner :: String
banner =  "Liquid-Fixpoint Copyright 2009-13 Regents of the University of California.\n"
       ++ "All Rights Reserved.\n"<|MERGE_RESOLUTION|>--- conflicted
+++ resolved
@@ -145,12 +145,8 @@
   , metadata    = False &= help "Print meta-data associated with constraints"
   , stats       = False &= help "Compute constraint statistics"
   , parts       = False &= help "Partition constraints into indepdendent .fq files"
-<<<<<<< HEAD
-  -- , nontriv     = False &= help "Simplify constraints to eliminate trivial sorts"
-=======
   , cores       = defaultCores &= help "(numeric) Number of threads to use"
   , minPartSize = defaultMinPartSize &= help "(numeric) Minimum partition size when solving in parallel"
->>>>>>> 11f5aa71
   }
   &= verbosity
   &= program "fixpoint"
