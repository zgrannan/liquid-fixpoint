{-# LANGUAGE PatternGuards #-}
{-# LANGUAGE TupleSections #-}

-- | Solve a system of horn-clause constraints ----------------------------

module Language.Fixpoint.Solver.Solve (solve) where

<<<<<<< HEAD
import           Data.Maybe (fromMaybe)
import           Data.Monoid (mappend)
import           Control.Concurrent (threadDelay)
=======
>>>>>>> b16601a3
import           Control.Monad (filterM)
import           Control.Monad.State.Strict (lift)
import qualified Data.HashMap.Strict  as M
import           Language.Fixpoint.Misc
import qualified Language.Fixpoint.Types as F
import           Language.Fixpoint.Config hiding (stats)
import qualified Language.Fixpoint.Solver.Solution as S
import qualified Language.Fixpoint.Solver.Worklist as W
import           Language.Fixpoint.Solver.Monad
<<<<<<< HEAD
import           Language.Fixpoint.Solver.Eliminate (eliminateAll)
=======

>>>>>>> b16601a3
-- DEBUG
import           Text.Printf
import           Language.Fixpoint.PrettyPrint
import           Debug.Trace
<<<<<<< HEAD
import           Text.PrettyPrint.HughesPJ          (render)
import           System.Console.CmdArgs.Verbosity (whenLoud)
=======
>>>>>>> b16601a3


---------------------------------------------------------------------------
solve :: (F.Fixpoint a) => Config -> S.Solution -> F.SInfo a -> IO (F.Result a)
---------------------------------------------------------------------------
solve cfg s0 fi = do
    -- donePhase Loud "Worklist Initialize"
    (r, s) <- runSolverM cfg fi n act
    whenLoud $ printStats fi wkl s
    return r
  where
    wkl  = W.init fi
    n    = fromIntegral $ W.wRanks wkl
    act  = solve_ fi s0 wkl

printStats :: F.SInfo a ->  W.Worklist a -> Stats -> IO ()
printStats fi w s = putStrLn "\n" >> ppTs [ ptable fi, ptable s, ptable w ]
  where
    ppTs          = putStrLn . showpp . mconcat


---------------------------------------------------------------------------
solve_ :: (F.Fixpoint a) => F.SInfo a -> S.Solution -> W.Worklist a -> SolveM (F.Result a, Stats)
---------------------------------------------------------------------------
solve_ fi s0 wkl = do
  let s0' = mappend s0 $ {-# SCC "sol-init" #-} S.init fi
  s   <- {-# SCC "sol-refine" #-} refine s0' wkl
  -- donePhase' "Solution: Fixpoint"
  st  <- stats
  res <- {-# SCC "sol-result" #-} result fi wkl s
  -- donePhase' "Solution: Check"
  return (res, st)

---------------------------------------------------------------------------
refine :: S.Solution -> W.Worklist a -> SolveM S.Solution
---------------------------------------------------------------------------
refine s w
  | Just (c, w', newScc) <- W.pop w = do
     i       <- tickIter newScc
     (b, s') <- refineC i s c
     lift $ writeLoud $ refineMsg i c b
     let w'' = if b then W.push c w' else w'
     refine s' w''
  | otherwise = return s

-- DEBUG
refineMsg i c b = printf "\niter=%d id=%d change=%s\n"
                    i (F.subcId c) (show b)

---------------------------------------------------------------------------
-- | Single Step Refinement -----------------------------------------------
---------------------------------------------------------------------------
refineC :: Int -> S.Solution -> F.SimpC a -> SolveM (Bool, S.Solution)
---------------------------------------------------------------------------
refineC _i s c
  | null rhs  = return (False, s)
  | otherwise = do lhs   <- lhsPred  s c <$> getBinds
                   kqs   <- filterValid lhs rhs
                   return $ S.update s ks {- $  tracepp (msg ks rhs kqs) -} kqs
  where
    (ks, rhs) = rhsCands s c
    -- msg ks xs ys = printf "refineC: iter = %d, ks = %s, rhs = %d, rhs' = %d \n" _i (showpp ks) (length xs) (length ys)

lhsPred :: S.Solution -> F.SimpC a -> F.BindEnv -> F.Pred
lhsPred s c be = F.pAnd pBinds
  where
    pBinds     = S.apply s <$> xts
    xts        = F.envCs be $  F.senv c

rhsCands :: S.Solution -> F.SimpC a -> ([F.KVar], S.Cand (F.KVar, S.EQual))
rhsCands s c   = (fst <$> ks, kqs)
  where
    kqs        = [ cnd k su q | (k, su) <- ks, q <- S.lookup s k]
    ks         = predKs . F.crhs $ c
    cnd k su q = (F.subst su (S.eqPred q), (k, q))

predKs :: F.Pred -> [(F.KVar, F.Subst)]
predKs (F.PAnd ps)    = concatMap predKs ps
predKs (F.PKVar k su) = [(k, su)]
predKs _              = []

---------------------------------------------------------------------------
-- | Convert Solution into Result -----------------------------------------
---------------------------------------------------------------------------
result :: (F.Fixpoint a) => F.SInfo a -> W.Worklist a -> S.Solution -> SolveM (F.Result a)
---------------------------------------------------------------------------
result fi wkl s = do
  let sol  = M.map (F.pAnd . fmap S.eqPred) s
  stat    <- result_ wkl s
  return   $ F.Result (F.WrapC <$> stat) sol


result_ :: W.Worklist a -> S.Solution -> SolveM (F.FixResult (F.SimpC a))
result_  w s   = res <$> filterM isUnsat' cs
  where
    cs         = W.unsatCandidates w
    res []     = F.Safe
    res cs'    = F.Unsafe cs'
    isUnsat' c = lift progressTick >> isUnsat s c

---------------------------------------------------------------------------
isUnsat :: S.Solution -> F.SimpC a -> SolveM Bool
---------------------------------------------------------------------------
isUnsat s c = do
  lp    <- lhsPred s c <$> getBinds
  let rp = rhsPred s c
  not   <$> isValid lp rp

isValid :: F.Pred -> F.Pred -> SolveM Bool
isValid p q = (not . null) <$> filterValid p [(q, ())]

rhsPred :: S.Solution -> F.SimpC a -> F.Pred
rhsPred s c = S.apply s $ F.crhs c

---------------------------------------------------------------------------
donePhase' :: String -> SolveM ()
---------------------------------------------------------------------------
donePhase' msg = lift $ do
  threadDelay 25000
  putBlankLn
  donePhase Loud msg<|MERGE_RESOLUTION|>--- conflicted
+++ resolved
@@ -5,12 +5,9 @@
 
 module Language.Fixpoint.Solver.Solve (solve) where
 
-<<<<<<< HEAD
 import           Data.Maybe (fromMaybe)
 import           Data.Monoid (mappend)
 import           Control.Concurrent (threadDelay)
-=======
->>>>>>> b16601a3
 import           Control.Monad (filterM)
 import           Control.Monad.State.Strict (lift)
 import qualified Data.HashMap.Strict  as M
@@ -20,20 +17,11 @@
 import qualified Language.Fixpoint.Solver.Solution as S
 import qualified Language.Fixpoint.Solver.Worklist as W
 import           Language.Fixpoint.Solver.Monad
-<<<<<<< HEAD
-import           Language.Fixpoint.Solver.Eliminate (eliminateAll)
-=======
-
->>>>>>> b16601a3
 -- DEBUG
 import           Text.Printf
 import           Language.Fixpoint.PrettyPrint
 import           Debug.Trace
-<<<<<<< HEAD
-import           Text.PrettyPrint.HughesPJ          (render)
 import           System.Console.CmdArgs.Verbosity (whenLoud)
-=======
->>>>>>> b16601a3
 
 
 ---------------------------------------------------------------------------
