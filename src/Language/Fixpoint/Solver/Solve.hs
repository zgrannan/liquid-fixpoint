--- conflicted
+++ resolved
@@ -102,11 +102,6 @@
 solve_ cfg fi s0 ks wkl = do
   let s1   = {-# SCC "sol-init" #-} S.init cfg fi ks
   let s2   = mappend s0 s1
-<<<<<<< HEAD
-  -- let s3   = solveEbinds fi s2 
-  s       <- {-# SCC "sol-refine" #-} refine s2 wkl
-  res     <- {-# SCC "sol-result" #-} result cfg wkl s
-=======
   -- let s3   = solveEbinds fi s2
   s3       <- {-# SCC "sol-refine" #-} refine s2 wkl
   res0     <- {-# SCC "sol-result" #-} result cfg wkl s3
@@ -116,7 +111,6 @@
       s4 <- {-# SCC "sol-refine" #-} refine s3 wkl
       result cfg wkl s4
     _ -> return res0
->>>>>>> 409a0193
   st      <- stats
   let res' = {-# SCC "sol-tidy"   #-} tidyResult res
   return $!! (res', st)
