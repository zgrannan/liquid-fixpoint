--- conflicted
+++ resolved
@@ -10,21 +10,12 @@
          -- * Sorts for each Symbol
        , symbolSorts
 
-         -- * Useful helper functions (TODO: move to Misc?)
-       , getDomain
-       , freeVars
-       , filterBogusSubstitutions
        )
        where
 
 import           Language.Fixpoint.Types.PrettyPrint
-<<<<<<< HEAD
-import qualified Language.Fixpoint.Types.Visitor as V --   (isConcC, isKvarC, mapKVars)
-import           Language.Fixpoint.SortCheck        (isFirstOrder)
-=======
 import           Language.Fixpoint.Types.Visitor (isConcC, isKvarC, mapKVars, mapKVarSubsts)
 import           Language.Fixpoint.SortCheck     (isFirstOrder)
->>>>>>> 17386605
 import qualified Language.Fixpoint.Misc   as Misc
 import           Language.Fixpoint.Misc          (fM)
 import qualified Language.Fixpoint.Types  as F
@@ -38,30 +29,13 @@
 type ValidateM a = Either E.Error a
 
 --------------------------------------------------------------------------------
----------------------------------------------------------------------------
-<<<<<<< HEAD
-validate :: F.SInfo a -> ValidateM ()
-validate = errorstar "TODO: validate input"
---------------------------------------------------------------------------------
----------------------------------------------------------------------------
-
----------------------------------------------------------------------------
---------------------------------------------------------------------------------
-=======
->>>>>>> 17386605
 sanitize :: F.SInfo a -> ValidateM (F.SInfo a)
----------------------------------------------------------------------------
 --------------------------------------------------------------------------------
 sanitize   = fM dropFuncSortedShadowedBinders
          >=> fM dropWfcFunctions
-<<<<<<< HEAD
+         >=> fM replaceDeadKvars
          >=> fM dropBogusSubstitutions
          >=>    banMixedRhs
-=======
-         >=> fM replaceDeadKvars
-         >=> fM filterBogusSubstitutions
-         >=>    checkRhsCs
->>>>>>> 17386605
          >=>    banQualifFreeVars
          >=>    banConstraintFreeVars
 
@@ -69,7 +43,7 @@
 -- | remove substitutions `K[x := e]` where `x` is not in the domain of K
 --------------------------------------------------------------------------------
 dropBogusSubstitutions :: F.SInfo a -> F.SInfo a
-dropBogusSubstitutions si0 = V.mapKVarSubsts (F.filterSubst . keepSubst) si0
+dropBogusSubstitutions si0 = mapKVarSubsts (F.filterSubst . keepSubst) si0
   where
     kvM                    = kvarDomainM si0
     kvXs k                 = M.lookupDefault S.empty k kvM
@@ -81,13 +55,24 @@
     ks         = M.keys (F.ws si)
     dom        = S.fromList . F.kvarDomain si
 
+---------------------------------------------------------------------------
+-- filterBogusSubstitutions :: F.SInfo a -> F.SInfo a
+-- ---------------------------------------------------------------------------
+-- filterBogusSubstitutions fi = mapKVarSubsts (filterByDomain fi) fi
+--
+-- filterByDomain :: F.SInfo a -> F.KVar -> F.Subst -> F.Subst
+-- filterByDomain si k su = F.filterSubst (go kDom) su
+  -- where
+    -- kDom = getDomain si k
+    -- go dom sym _ = sym `elem` dom
+
 --------------------------------------------------------------------------------
 -- | check that no constraint has free variables (ignores kvars)
 --------------------------------------------------------------------------------
 banConstraintFreeVars :: F.SInfo a -> ValidateM (F.SInfo a)
 banConstraintFreeVars fi0 = Misc.applyNonNull (Right fi0) (Left . badCs) bads
   where
-    fi = V.mapKVars (const $ Just F.PTrue) fi0
+    fi = mapKVars (const $ Just F.PTrue) fi0
     bads = [c | c <- M.elems $ F.cm fi, not $ cNoFreeVars fi c]
 
 cNoFreeVars :: F.SInfo a -> F.SimpC a -> Bool
@@ -97,11 +82,7 @@
     lits = fst <$> F.toListSEnv (F.lits fi)
     ids  = F.elemsIBindEnv $ F.senv c
     cDom = [fst $ F.lookupBindEnv i be | i <- ids]
-<<<<<<< HEAD
     cRng = concat [S.toList . F.reftFreeVars . F.sr_reft . snd $ F.lookupBindEnv i be | i <- ids]
-=======
-    cRng = concat [S.toList . freeVars . F.sr_reft . snd $ F.lookupBindEnv i be | i <- ids]
->>>>>>> 17386605
 
 badCs :: Misc.ListNE (F.SimpC a) -> E.Error
 badCs = E.catErrors . map (E.errFreeVarInConstraint . F.subcId)
@@ -138,7 +119,7 @@
   where
     ics        = M.toList $ F.cm fi
     bads       = [(i, c) | (i, c) <- ics, not $ isOk c]
-    isOk c     = V.isKvarC c || V.isConcC c
+    isOk c     = isKvarC c || isConcC c
 
 badRhs :: Misc.ListNE (Integer, F.SimpC a) -> E.Error
 badRhs = E.catErrors . map badRhs1
@@ -270,20 +251,6 @@
 
 
 ---------------------------------------------------------------------------
--- | Remove substitutions whose LHS symbol is not in the KVar's domain
----------------------------------------------------------------------------
-filterBogusSubstitutions :: F.SInfo a -> F.SInfo a
----------------------------------------------------------------------------
-filterBogusSubstitutions fi = mapKVarSubsts (filterByDomain fi) fi
-
-filterByDomain :: F.SInfo a -> F.KVar -> F.Subst -> F.Subst
-filterByDomain si k su = F.filterSubst (go kDom) su
-  where
-    kDom = getDomain si k
-    go dom sym _ = sym `elem` dom
-
-
----------------------------------------------------------------------------
 -- | Replace KVars that do not have a WfC with PFalse
 ---------------------------------------------------------------------------
 replaceDeadKvars :: F.SInfo a -> F.SInfo a
@@ -293,18 +260,17 @@
     go k | k `M.member` F.ws fi = Nothing
          | otherwise            = Just F.PFalse
 
-
 ---------------------------------------------------------------------------
 -- | General helper functions
 ---------------------------------------------------------------------------
-domain :: F.BindEnv -> F.WfC a -> [F.Symbol]
-domain be wfc = Misc.fst3 (F.wrft wfc) : map fst (F.envCs be $ F.wenv wfc)
-
-getDomain :: F.SInfo a -> F.KVar -> [F.Symbol]
-getDomain si k = domain (F.bs si) (getWfC si k)
-
-getWfC :: F.SInfo a -> F.KVar -> F.WfC a
-getWfC si k = Misc.mlookup (F.ws si) k
-
-freeVars :: F.Reft -> S.HashSet F.Symbol
-freeVars rft@(F.Reft (v, _)) = S.delete v $ S.fromList $ F.syms rft+-- domain :: F.BindEnv -> F.WfC a -> [F.Symbol]
+-- domain be wfc = Misc.fst3 (F.wrft wfc) : map fst (F.envCs be $ F.wenv wfc)
+--
+-- getDomain :: F.SInfo a -> F.KVar -> [F.Symbol]
+-- getDomain si k = domain (F.bs si) (getWfC si k)
+--
+-- getWfC :: F.SInfo a -> F.KVar -> F.WfC a
+-- getWfC si k = Misc.mlookup (F.ws si) k
+--
+-- freeVars :: F.Reft -> S.HashSet F.Symbol
+-- freeVars rft@(F.Reft (v, _)) = S.delete v $ S.fromList $ F.syms rft