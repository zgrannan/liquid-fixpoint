--- conflicted
+++ resolved
@@ -104,9 +104,8 @@
 ---------------------------------------------------------------------------
 dropHigherOrderBinders :: F.FInfo a -> F.FInfo a
 ---------------------------------------------------------------------------
-<<<<<<< HEAD
 dropHigherOrderBinders fi = fi { F.bs = bs' , F.cm = cm' , F.ws = ws' }
-  where 
+  where
     (bs', discards) = dropHOBinders (F.bs fi)
     cm' = M.map (foo discards) (F.cm fi)
     ws' = map (bar discards) (F.ws fi)
@@ -124,22 +123,8 @@
     (keep, discard) = L.partition f $ F.bindEnvToList be
     discard' = map Misc.fst3 discard
 
-isFirstOrder t        = {- F.traceFix ("isFO: " ++ F.showFix t) -} (foldSort f 0 t <= 1)
-  where
-    f n (F.FFunc _ _) = n + 1
-    f n _             = n
-=======
-dropHigherOrderBinders fi = fi { F.bs = dropHOBinders (F.bs fi) }
-
-dropHOBinders :: F.BindEnv -> F.BindEnv
-dropHOBinders = filterBindEnv (isFirstOrder . F.sr_sort .  Misc.thd3)
-
-filterBindEnv f = F.bindEnvFromList . filter f . F.bindEnvToList
-
 isFirstOrder :: F.Sort -> Bool
 isFirstOrder t        = {- F.traceFix ("isFO: " ++ F.showFix t) -} (foldSort f 0 t <= 1)
   where
     f n (F.FFunc _ _) = n + 1
-    f n _             = n
-
->>>>>>> 25af0a0b
+    f n _             = n