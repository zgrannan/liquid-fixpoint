--- conflicted
+++ resolved
@@ -13,66 +13,27 @@
 import           Language.Fixpoint.Solver.Solution (Solution, mkJVar)
 
 import qualified Data.HashMap.Strict as M
-<<<<<<< HEAD
 import           Data.List           (partition, (\\), foldl')
 import           Control.Monad.State (get, put, runState, evalState, State, state)
-=======
-import           Data.List           (partition, (\\))
-import           Data.Foldable       (foldlM)
-import           Control.Monad.State (get, put, runState, State, state)
-import           Control.Arrow (second, (&&&))
->>>>>>> 2d7339a2
 import           Control.Applicative ((<$>))
 import           Control.Arrow       (second)
 import           Control.DeepSeq     (($!!))
 
 
-data ElimState = ES { freshIdx :: Integer , solution :: Solution }
-
 --------------------------------------------------------------
-<<<<<<< HEAD
-eliminateAll :: SInfo a -> SInfo a
-eliminateAll !fi = foldl' eliminate fi nonCuts
-=======
 eliminateAll :: SInfo a -> (Solution, SInfo a)
-eliminateAll fi = (s, fi')
->>>>>>> 2d7339a2
+eliminateAll !fi = foldl' eliminate (M.empty, fi) nonCuts
   where
     nonCuts = depNonCuts $ deps fi
-    (fi', ES n s) = runState (foldlM eliminate fi nonCuts) (ES 0 M.empty)
 --------------------------------------------------------------
 
-<<<<<<< HEAD
-eliminate :: SInfo a -> KVar -> SInfo a
-eliminate !fi kv = {-# SCC "mapKVars" #-} mapKVars (\k -> if k == kv then Just orPred else Nothing) (fi { cm = remainingCs , ws = remainingWs})
+eliminate :: (Solution, SInfo a) -> KVar -> (Solution, SInfo a)
+eliminate (!s, !fi) kv = (M.insert kv (mkJVar orPred) s, fi { cm = remainingCs , ws = remainingWs})
   where
     relevantCs  = M.filter (   elem kv . kvars . crhs) (cm fi)
     remainingCs = M.filter (notElem kv . kvars . crhs) (cm fi)
     (kvWfC, remainingWs) = findWfC kv (ws fi)
     orPred = {-# SCC "orPred" #-} POr $!! extractPred kvWfC fi <$> M.elems relevantCs
-=======
-eliminate :: SInfo a -> KVar -> State ElimState (SInfo a)
-eliminate fi kv = do
-  let relevantSubCs  = M.filter (   elem kv . kvars . crhs) (cm fi)
-  let remainingSubCs = M.filter (notElem kv . kvars . crhs) (cm fi)
-  let (kvWfC, remainingWs) = findWfC kv (ws fi)
-  predsBinds <- mapM (extractPred kvWfC (bs fi)) (M.elems relevantSubCs)
-  let orPred = POr $ map fst predsBinds
-  let symSReftList = map (second trueSortedReft) (concatMap snd predsBinds)
-  let (ids, be) = insertsBindEnv symSReftList $ bs fi
-  (ES n sol) <- get
-  put (ES n (M.insert kv (mkJVar orPred) sol))
-  return $ fi { cm = remainingSubCs , ws = remainingWs , bs = be }
-
-insertsBindEnv :: [(Symbol, SortedReft)] -> BindEnv -> ([BindId], BindEnv)
-insertsBindEnv = runState . mapM go
-  where
-    go (sym, srft) = do be <- get
-                        let (id, be') = insertBindEnv sym srft be
-                        put be'
-                        return id
---insertsBindEnv = runState . mapM (uncurry $ (fmap.fmap) state insertBindEnv)
->>>>>>> 2d7339a2
 
 findWfC :: KVar -> [WfC a] -> (WfC a, [WfC a])
 findWfC kv ws = (w', ws')
@@ -81,13 +42,8 @@
     w' | [x] <- w  = x
        | otherwise = errorstar $ show kv ++ " needs exactly one wf constraint"
 
-<<<<<<< HEAD
 extractPred :: WfC a -> SInfo a -> SimpC a -> Pred
 extractPred wfc fi sc = projectNonWFVars be binds wfc $ PAnd (lhsPreds ++ suPreds)
-=======
-extractPred :: WfC a -> BindEnv -> SimpC a -> State ElimState (Pred, [(Symbol, Sort)])
-extractPred wfc be subC =  exprsToPreds . unzip <$> mapM renameVar vars
->>>>>>> 2d7339a2
   where
     be = bs fi
     binds = second sr_sort <$> envCs be (senv sc)
@@ -120,25 +76,8 @@
 domain :: BindEnv -> WfC a -> [Symbol]
 domain be wfc = reftBind (sr_reft $ wrft wfc) : map fst (envCs be $ wenv wfc)
 
-<<<<<<< HEAD
 projectNonWFVars :: BindEnv -> [(Symbol,Sort)] -> WfC a -> Pred -> Pred
 projectNonWFVars be binds wf pr = PExist [v | v <- binds, not (elem (fst v) wfVars)] pr
-=======
-renameVar :: (Symbol, Sort) -> State ElimState ((Symbol, Sort), (Symbol, Expr))
-renameVar (sym, srt) = do (ES n sol) <- get
-                          let s = existSymbol sym n
-                          put (ES (n+1) sol)
-                          return ((s, srt) , (sym, eVar s))
---renameVar (sym, srt) = state $ (addExpr . existSymbol sym) &&& (+1)
---  where addExpr s = ((s, srt) , (sym, eVar s))
-
--- [ x:{v:int|v=10} , y:{v:int|v=20} ] -> [x:int, y:int], [(x=10), (y=20)]
-substBinds :: [(Symbol, SortedReft)] -> ([(Symbol,Sort)],[Pred])
-substBinds = unzip . map substBind
-
-substBind :: (Symbol, SortedReft) -> ((Symbol,Sort), Pred)
-substBind (sym, sr) = ((sym, sr_sort sr), subst1 (reftPred reft) sub)
->>>>>>> 2d7339a2
   where
     wfVars = domain be wf
     
